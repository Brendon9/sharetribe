FactoryGirl.define do
  sequence :username do |n|
    "kassi_tester#{n}"
  end

  sequence :email_address do |n|
    "kassi_tester#{n}@example.com"
  end

  sequence :domain do |n|
    "sharetribe_testcommunity_#{n}" 
  end

  sequence :category_name do |n|
    "item_#{n}" 
  end


  factory :person, aliases: [:author, :receiver, :recipient, :payer] do
    is_admin 0
    locale "en"
    test_group_number 4
    given_name "Proto"
    family_name "Testro"
    phone_number "0000-123456"
    username
    password "testi"
    is_organization false

    after(:create) do |person|
      FactoryGirl.create_list(:email, 1, person: person)
    end
  end  

  factory :listing do
    title "Sledgehammer"
    description("test")
    author
    category {find_or_create_category("item")}
    share_type {find_or_create_share_type("sell")}
    tag_list("tools, hammers")
    valid_until 3.months.from_now
    times_viewed 0
    visibility "this_community"
    privacy "private"
    communities { [ FactoryGirl.create(:community) ] }
  end

  factory :conversation do
    title "Item offer: Sledgehammer"
    listing
    status "pending"
  end

  factory :message do
    content "Test"
    association :conversation
    sender { |sender| sender.association(:person, :id => get_test_person_and_session("kassi_testperson1")[0].id) }
  end

  factory :participation do
    association :conversation
    association :person
    is_read false
    last_sent_at DateTime.now
  end

  factory :testimonial do
    author { |author| author.association(:person, :id => get_test_person_and_session("kassi_testperson1")[0].id) }
    association :participation
    grade 0.5
    text "Test text"
  end

  factory :comment do
    author { |author| author.association(:person) }
    association :listing
    content "Test text"
  end

  factory :feedback do
    author { |author| author.association(:person, :id => get_test_person_and_session("kassi_testperson1")[0].id) }
    content "Test feedback"
    url "/requests"
    email "kassi_testperson1@example.com"
    is_handled 0
  end

  factory :badge do
    person { |person| person.association(:person, :id => get_test_person_and_session("kassi_testperson1")[0].id) }
    name "rookie"
  end

  factory :notification do
    receiver
    is_read 0
    notifiable_type "Listing"
    notifiable_id "1"
    description "to_own_listing"
  end

  factory :community do
    name { generate(:domain) }
    domain
    slogan "Test slogan"
    description "Test description"
    category "other"
  end

  factory :community_membership do
    association :community
    association :person
    admin false
    consent "test_consent0.1"
    status "accepted"
  end

  factory :contact_request do
    email "test@example.com"
  end

  factory :invitation do
    community_id 1
  end

  factory :news_item do
    title "A new event in our community"
    content "More information about this amazing event."
    author { |author| author.association(:person) }
  end  

  factory :device do
    device_type "iPhone"
    device_token "LSIDFSLDJIOGSSCSBEUS52349583"
    person { |person| person.association(:person, :id => get_test_person_and_session("kassi_testperson1")[0].id) }
  end

  factory :location do
    association :listing
    association :person
    association :community
    latitude 62.2426
    longitude 25.7475
    address "helsinki"
    google_address "Helsinki, Finland"
  end
  
  factory :email do
    person
    address { generate(:email_address) }
    confirmed_at Time.now
    send_notifications true
  end
  
  factory :category do
    icon "item"
    association :community
    before(:create) do |category|
      category.translations << FactoryGirl.create(:category_translation)
      category.transaction_types << FactoryGirl.create(:transaction_type)
    end
  end

  factory :category_translation do
    name "test category"
    locale "en"
  end

  factory :transaction_type do
    association :community
<<<<<<< HEAD
    type "SellProducts"
=======
    type "Sell"
>>>>>>> b5385830
  end

  factory :transaction_type_translation do
    name "Selling"
    locale "en"
  end

  factory :custom_field, aliases: [:question] do
    community

    before(:create) do |custom_field|
      category = FactoryGirl.create(:category)
      custom_field.category_custom_fields << FactoryGirl.create(:category_custom_field, :category => category, :custom_field => custom_field)
      custom_field.names << FactoryGirl.create(:custom_field_name)
    end

    factory :custom_dropdown_field, class: 'Dropdown' do
      before(:create) do |custom_field|
        custom_field.options << FactoryGirl.create(:custom_field_option)
        custom_field.options << FactoryGirl.create(:custom_field_option)
      end
    end

    factory :custom_text_field, class: 'TextField' do
    end
    
  end

  factory :category_custom_field do
    category
    custom_field :custom_dropdown_field
  end

  factory :custom_field_option do
    titles { [ FactoryGirl.create(:custom_field_option_title) ] }
  end
  
  factory :custom_field_option_title do
    value "Test option"
    locale "en"
  end
  
  factory :custom_field_name do
    value "Test field"
    locale "en"
  end

  factory :custom_field_value do
    question
    listing
  end

  
  factory :share_type do
    name "sell"
    icon "sell"
  end
  
  factory :payment do
    payer
    recipient
    status "pending"
    type "Checkout"
  end

  factory :braintree_account do
    person
    first_name "Joe"
    last_name "Bloggs"
    email "joe@14ladders.com"
    phone "5551112222"
    address_street_address "123 Credibility St."
    address_postal_code "60606"
    address_locality "Chicago"
    address_region "IL"
    date_of_birth "1980-10-09"
    ssn "123-00-1234"
    routing_number "1234567890"
    account_number "43759348798"
    status "active"
    community_id 1
  end

  factory :payment_gateway do
    type "Checkout"
    braintree_merchant_id { APP_CONFIG.braintree_test_merchant_id }
    braintree_master_merchant_id { APP_CONFIG.braintree_test_master_merchant_id }
    braintree_public_key { APP_CONFIG.braintree_test_public_key }
    braintree_private_key { APP_CONFIG.braintree_test_private_key }
    braintree_client_side_encryption_key { APP_CONFIG.braintree_client_side_encryption_key }
    braintree_environment { APP_CONFIG.braintree_environment }
  end
end<|MERGE_RESOLUTION|>--- conflicted
+++ resolved
@@ -168,11 +168,7 @@
 
   factory :transaction_type do
     association :community
-<<<<<<< HEAD
-    type "SellProducts"
-=======
     type "Sell"
->>>>>>> b5385830
   end
 
   factory :transaction_type_translation do
