--- conflicted
+++ resolved
@@ -11,11 +11,7 @@
 #
 # It's strongly recommended to check this file into your version control system.
 
-<<<<<<< HEAD
 ActiveRecord::Schema.define(:version => 20130325181741) do
-=======
-ActiveRecord::Schema.define(:version => 20130325143038) do
->>>>>>> 9d5b89f9
 
   create_table "auth_tokens", :force => true do |t|
     t.string   "token"
