--- conflicted
+++ resolved
@@ -11,11 +11,7 @@
 #
 # It's strongly recommended to check this file into your version control system.
 
-<<<<<<< HEAD
-ActiveRecord::Schema.define(:version => 20131209073416) do
-=======
 ActiveRecord::Schema.define(:version => 20131209133946) do
->>>>>>> 29bee1b5
 
   create_table "auth_tokens", :force => true do |t|
     t.string   "token"
