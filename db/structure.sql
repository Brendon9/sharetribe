CREATE TABLE `auth_tokens` (
  `id` int(11) NOT NULL AUTO_INCREMENT,
  `token` varchar(255) DEFAULT NULL,
  `person_id` varchar(255) DEFAULT NULL,
  `expires_at` datetime DEFAULT NULL,
  `times_used` int(11) DEFAULT NULL,
  `last_use_attempt` datetime DEFAULT NULL,
  `created_at` datetime NOT NULL,
  `updated_at` datetime NOT NULL,
  PRIMARY KEY (`id`),
  UNIQUE KEY `index_auth_tokens_on_token` (`token`)
) ENGINE=InnoDB DEFAULT CHARSET=utf8;

CREATE TABLE `badges` (
  `id` int(11) NOT NULL AUTO_INCREMENT,
  `person_id` varchar(255) DEFAULT NULL,
  `name` varchar(255) DEFAULT NULL,
  `created_at` datetime DEFAULT NULL,
  `updated_at` datetime DEFAULT NULL,
  PRIMARY KEY (`id`),
  KEY `index_badges_on_person_id` (`person_id`)
) ENGINE=InnoDB DEFAULT CHARSET=utf8;

CREATE TABLE `braintree_accounts` (
  `id` int(11) NOT NULL AUTO_INCREMENT,
  `created_at` datetime NOT NULL,
  `updated_at` datetime NOT NULL,
  `first_name` varchar(255) DEFAULT NULL,
  `last_name` varchar(255) DEFAULT NULL,
  `person_id` varchar(255) DEFAULT NULL,
  `email` varchar(255) DEFAULT NULL,
  `phone` varchar(255) DEFAULT NULL,
  `address_street_address` varchar(255) DEFAULT NULL,
  `address_postal_code` varchar(255) DEFAULT NULL,
  `address_locality` varchar(255) DEFAULT NULL,
  `address_region` varchar(255) DEFAULT NULL,
  `date_of_birth` date DEFAULT NULL,
  `routing_number` varchar(255) DEFAULT NULL,
  `hidden_account_number` varchar(255) DEFAULT NULL,
  `status` varchar(255) DEFAULT NULL,
  `community_id` int(11) DEFAULT NULL,
  PRIMARY KEY (`id`)
) ENGINE=InnoDB DEFAULT CHARSET=utf8;

CREATE TABLE `cached_ressi_events` (
  `id` int(11) NOT NULL AUTO_INCREMENT,
  `user_id` varchar(255) DEFAULT NULL,
  `application_id` varchar(255) DEFAULT NULL,
  `session_id` varchar(255) DEFAULT NULL,
  `ip_address` varchar(255) DEFAULT NULL,
  `action` varchar(255) DEFAULT NULL,
  `parameters` text,
  `return_value` varchar(255) DEFAULT NULL,
  `headers` text,
  `semantic_event_id` varchar(255) DEFAULT NULL,
  `created_at` datetime DEFAULT NULL,
  `updated_at` datetime DEFAULT NULL,
  `test_group_number` int(11) DEFAULT NULL,
  `community_id` int(11) DEFAULT NULL,
  PRIMARY KEY (`id`)
) ENGINE=InnoDB DEFAULT CHARSET=utf8;

CREATE TABLE `categories` (
  `id` int(11) NOT NULL AUTO_INCREMENT,
  `parent_id` int(11) DEFAULT NULL,
  `icon` varchar(255) DEFAULT NULL,
  `created_at` datetime NOT NULL,
  `updated_at` datetime NOT NULL,
  `community_id` int(11) DEFAULT NULL,
  `sort_priority` int(11) DEFAULT NULL,
  PRIMARY KEY (`id`),
  KEY `index_categories_on_parent_id` (`parent_id`)
) ENGINE=InnoDB DEFAULT CHARSET=utf8;

CREATE TABLE `category_custom_fields` (
  `id` int(11) NOT NULL AUTO_INCREMENT,
  `category_id` int(11) DEFAULT NULL,
  `custom_field_id` int(11) DEFAULT NULL,
  `created_at` datetime NOT NULL,
  `updated_at` datetime NOT NULL,
  PRIMARY KEY (`id`)
) ENGINE=InnoDB DEFAULT CHARSET=utf8;

CREATE TABLE `category_transaction_types` (
  `id` int(11) NOT NULL AUTO_INCREMENT,
  `category_id` int(11) DEFAULT NULL,
  `transaction_type_id` int(11) DEFAULT NULL,
  `created_at` datetime NOT NULL,
  `updated_at` datetime NOT NULL,
  PRIMARY KEY (`id`),
  KEY `index_category_transaction_types_on_category_id` (`category_id`),
  KEY `index_category_transaction_types_on_transaction_type_id` (`transaction_type_id`)
) ENGINE=InnoDB DEFAULT CHARSET=utf8;

CREATE TABLE `category_translations` (
  `id` int(11) NOT NULL AUTO_INCREMENT,
  `category_id` int(11) DEFAULT NULL,
  `locale` varchar(255) DEFAULT NULL,
  `name` varchar(255) DEFAULT NULL,
  `created_at` datetime NOT NULL,
  `updated_at` datetime NOT NULL,
  `description` varchar(255) DEFAULT NULL,
  PRIMARY KEY (`id`),
  KEY `category_id_with_locale` (`category_id`,`locale`),
  KEY `index_category_translations_on_category_id` (`category_id`)
) ENGINE=InnoDB DEFAULT CHARSET=utf8;

CREATE TABLE `comments` (
  `id` int(11) NOT NULL AUTO_INCREMENT,
  `author_id` varchar(255) DEFAULT NULL,
  `listing_id` int(11) DEFAULT NULL,
  `content` text,
  `created_at` datetime DEFAULT NULL,
  `updated_at` datetime DEFAULT NULL,
  `community_id` int(11) DEFAULT NULL,
  PRIMARY KEY (`id`),
  KEY `index_comments_on_listing_id` (`listing_id`)
) ENGINE=InnoDB DEFAULT CHARSET=utf8;

CREATE TABLE `communities` (
  `id` int(11) NOT NULL AUTO_INCREMENT,
  `name` varchar(255) DEFAULT NULL,
  `domain` varchar(255) DEFAULT NULL,
  `created_at` datetime DEFAULT NULL,
  `updated_at` datetime DEFAULT NULL,
  `settings` text,
  `consent` varchar(255) DEFAULT NULL,
  `email_admins_about_new_members` tinyint(1) DEFAULT '0',
  `use_fb_like` tinyint(1) DEFAULT '0',
  `real_name_required` tinyint(1) DEFAULT '1',
  `feedback_to_admin` tinyint(1) DEFAULT '0',
  `automatic_newsletters` tinyint(1) DEFAULT '1',
  `join_with_invite_only` tinyint(1) DEFAULT '0',
  `use_captcha` tinyint(1) DEFAULT '0',
  `allowed_emails` text,
  `users_can_invite_new_users` tinyint(1) DEFAULT '1',
  `private` tinyint(1) DEFAULT '0',
  `label` varchar(255) DEFAULT NULL,
  `show_date_in_listings_list` tinyint(1) DEFAULT '0',
  `news_enabled` tinyint(1) DEFAULT '1',
  `all_users_can_add_news` tinyint(1) DEFAULT '1',
  `custom_frontpage_sidebar` tinyint(1) DEFAULT '0',
  `event_feed_enabled` tinyint(1) DEFAULT '1',
  `slogan` varchar(255) DEFAULT NULL,
  `description` text,
  `category` varchar(255) DEFAULT 'other',
  `members_count` int(11) DEFAULT '0',
  `polls_enabled` tinyint(1) DEFAULT '0',
  `plan` varchar(255) DEFAULT NULL,
  `user_limit` int(11) DEFAULT NULL,
  `monthly_price_in_euros` float DEFAULT NULL,
  `logo_file_name` varchar(255) DEFAULT NULL,
  `logo_content_type` varchar(255) DEFAULT NULL,
  `logo_file_size` int(11) DEFAULT NULL,
  `logo_updated_at` datetime DEFAULT NULL,
  `cover_photo_file_name` varchar(255) DEFAULT NULL,
  `cover_photo_content_type` varchar(255) DEFAULT NULL,
  `cover_photo_file_size` int(11) DEFAULT NULL,
  `cover_photo_updated_at` datetime DEFAULT NULL,
  `small_cover_photo_file_name` varchar(255) DEFAULT NULL,
  `small_cover_photo_content_type` varchar(255) DEFAULT NULL,
  `small_cover_photo_file_size` int(11) DEFAULT NULL,
  `small_cover_photo_updated_at` datetime DEFAULT NULL,
  `custom_color1` varchar(255) DEFAULT NULL,
  `custom_color2` varchar(255) DEFAULT NULL,
  `stylesheet_url` varchar(255) DEFAULT NULL,
  `stylesheet_needs_recompile` tinyint(1) DEFAULT '0',
  `service_logo_style` varchar(255) DEFAULT 'full-logo',
  `available_currencies` text,
  `facebook_connect_enabled` tinyint(1) DEFAULT '1',
  `only_public_listings` tinyint(1) DEFAULT '1',
  `custom_email_from_address` varchar(255) DEFAULT NULL,
  `vat` int(11) DEFAULT NULL,
  `commission_from_seller` int(11) DEFAULT NULL,
  `minimum_price_cents` int(11) DEFAULT NULL,
  `badges_in_use` tinyint(1) DEFAULT '0',
  `testimonials_in_use` tinyint(1) DEFAULT '1',
  `hide_expiration_date` tinyint(1) DEFAULT '0',
  `facebook_connect_id` varchar(255) DEFAULT NULL,
  `facebook_connect_secret` varchar(255) DEFAULT NULL,
  `google_analytics_key` varchar(255) DEFAULT NULL,
  `name_display_type` varchar(255) DEFAULT 'first_name_with_initial',
  `twitter_handle` varchar(255) DEFAULT NULL,
  `use_community_location_as_default` tinyint(1) DEFAULT '0',
  `domain_alias` varchar(255) DEFAULT NULL,
  `preproduction_stylesheet_url` varchar(255) DEFAULT NULL,
  `show_category_in_listing_list` tinyint(1) DEFAULT '0',
  `default_browse_view` varchar(255) DEFAULT 'grid',
  `wide_logo_file_name` varchar(255) DEFAULT NULL,
  `wide_logo_content_type` varchar(255) DEFAULT NULL,
  `wide_logo_file_size` int(11) DEFAULT NULL,
  `wide_logo_updated_at` datetime DEFAULT NULL,
  `logo_change_allowed` tinyint(1) DEFAULT NULL,
  `only_organizations` tinyint(1) DEFAULT NULL,
  `terms_change_allowed` tinyint(1) DEFAULT '0',
  `privacy_policy_change_allowed` tinyint(1) DEFAULT '0',
  `custom_fields_allowed` tinyint(1) DEFAULT '0',
  `listing_comments_in_use` tinyint(1) DEFAULT '0',
  `show_listing_publishing_date` tinyint(1) DEFAULT '0',
  `category_change_allowed` tinyint(1) DEFAULT '0',
  `require_verification_to_post_listings` tinyint(1) DEFAULT '0',
  `show_price_filter` tinyint(1) DEFAULT '0',
  `price_filter_min` int(11) DEFAULT '0',
  `price_filter_max` int(11) DEFAULT '100000',
  `automatic_confirmation_after_days` int(11) DEFAULT '14',
  `plan_level` int(11) DEFAULT '0',
  `favicon_file_name` varchar(255) DEFAULT NULL,
  `favicon_content_type` varchar(255) DEFAULT NULL,
  `favicon_file_size` int(11) DEFAULT NULL,
  `favicon_updated_at` datetime DEFAULT NULL,
  PRIMARY KEY (`id`),
  KEY `index_communities_on_domain` (`domain`)
) ENGINE=InnoDB DEFAULT CHARSET=utf8;

CREATE TABLE `communities_listings` (
  `community_id` int(11) DEFAULT NULL,
  `listing_id` int(11) DEFAULT NULL,
  KEY `index_communities_listings_on_community_id` (`community_id`),
  KEY `communities_listings` (`listing_id`,`community_id`)
) ENGINE=InnoDB DEFAULT CHARSET=utf8;

<<<<<<< HEAD
CREATE TABLE `communities_payment_gateways` (
  `community_id` int(11) DEFAULT NULL,
  `payment_gateway_id` int(11) DEFAULT NULL,
  KEY `index_communities_payment_gateways_on_community_id` (`community_id`)
) ENGINE=InnoDB DEFAULT CHARSET=utf8;

CREATE TABLE `community_categories` (
  `id` int(11) NOT NULL AUTO_INCREMENT,
  `community_id` int(11) DEFAULT NULL,
  `category_id` int(11) DEFAULT NULL,
  `share_type_id` int(11) DEFAULT NULL,
  `created_at` datetime NOT NULL,
  `updated_at` datetime NOT NULL,
  `price` tinyint(1) DEFAULT '0',
  `price_quantity_placeholder` varchar(255) DEFAULT NULL,
  `payment` tinyint(1) DEFAULT '0',
  `sort_priority` int(11) DEFAULT '0',
  PRIMARY KEY (`id`),
  KEY `community_categories` (`community_id`,`category_id`)
) ENGINE=InnoDB DEFAULT CHARSET=utf8;

=======
>>>>>>> f4cbcecd
CREATE TABLE `community_customizations` (
  `id` int(11) NOT NULL AUTO_INCREMENT,
  `community_id` int(11) DEFAULT NULL,
  `locale` varchar(255) DEFAULT NULL,
  `name` varchar(255) DEFAULT NULL,
  `slogan` varchar(255) DEFAULT NULL,
  `description` text,
  `created_at` datetime NOT NULL,
  `updated_at` datetime NOT NULL,
  `blank_slate` text,
  `welcome_email_content` text,
  `how_to_use_page_content` text,
  `custom_head_script` text,
  `about_page_content` text,
  `terms_page_content` mediumtext,
  `privacy_page_content` text,
  `storefront_label` varchar(255) DEFAULT NULL,
  `signup_info_content` text,
  `private_community_homepage_content` text,
  `verification_to_post_listings_info_content` text,
  `search_placeholder` varchar(255) DEFAULT NULL,
  PRIMARY KEY (`id`),
  KEY `index_community_customizations_on_community_id` (`community_id`)
) ENGINE=InnoDB DEFAULT CHARSET=utf8;

CREATE TABLE `community_memberships` (
  `id` int(11) NOT NULL AUTO_INCREMENT,
  `person_id` varchar(255) DEFAULT NULL,
  `community_id` int(11) DEFAULT NULL,
  `admin` tinyint(1) DEFAULT '0',
  `created_at` datetime DEFAULT NULL,
  `updated_at` datetime DEFAULT NULL,
  `consent` varchar(255) DEFAULT NULL,
  `invitation_id` int(11) DEFAULT NULL,
  `last_page_load_date` datetime DEFAULT NULL,
  `status` varchar(255) NOT NULL DEFAULT 'accepted',
  `can_post_listings` tinyint(1) DEFAULT '0',
  PRIMARY KEY (`id`),
  KEY `index_community_memberships_on_community_id` (`community_id`),
  KEY `memberships` (`person_id`,`community_id`)
) ENGINE=InnoDB DEFAULT CHARSET=utf8;

CREATE TABLE `contact_requests` (
  `id` int(11) NOT NULL AUTO_INCREMENT,
  `email` varchar(255) DEFAULT NULL,
  `created_at` datetime DEFAULT NULL,
  `updated_at` datetime DEFAULT NULL,
  `country` varchar(255) DEFAULT NULL,
  `plan_type` varchar(255) DEFAULT NULL,
  `marketplace_type` varchar(255) DEFAULT NULL,
  PRIMARY KEY (`id`)
) ENGINE=InnoDB DEFAULT CHARSET=utf8;

CREATE TABLE `conversations` (
  `id` int(11) NOT NULL AUTO_INCREMENT,
  `title` varchar(255) DEFAULT NULL,
  `listing_id` int(11) DEFAULT NULL,
  `created_at` datetime DEFAULT NULL,
  `updated_at` datetime DEFAULT NULL,
  `last_message_at` datetime DEFAULT NULL,
  `automatic_confirmation_after_days` int(11) DEFAULT NULL,
  `community_id` int(11) DEFAULT NULL,
  PRIMARY KEY (`id`)
) ENGINE=InnoDB DEFAULT CHARSET=utf8;

CREATE TABLE `country_managers` (
  `id` int(11) NOT NULL AUTO_INCREMENT,
  `given_name` varchar(255) DEFAULT NULL,
  `family_name` varchar(255) DEFAULT NULL,
  `email` varchar(255) DEFAULT NULL,
  `country` varchar(255) DEFAULT NULL,
  `locale` varchar(255) DEFAULT NULL,
  `created_at` datetime NOT NULL,
  `updated_at` datetime NOT NULL,
  `subject_line` varchar(255) DEFAULT NULL,
  `email_content` text,
  PRIMARY KEY (`id`)
) ENGINE=InnoDB DEFAULT CHARSET=utf8;

CREATE TABLE `custom_field_names` (
  `id` int(11) NOT NULL AUTO_INCREMENT,
  `value` varchar(255) DEFAULT NULL,
  `locale` varchar(255) DEFAULT NULL,
  `custom_field_id` varchar(255) DEFAULT NULL,
  `created_at` datetime NOT NULL,
  `updated_at` datetime NOT NULL,
  PRIMARY KEY (`id`),
  KEY `locale_index` (`custom_field_id`,`locale`),
  KEY `index_custom_field_names_on_custom_field_id` (`custom_field_id`)
) ENGINE=InnoDB DEFAULT CHARSET=utf8;

CREATE TABLE `custom_field_option_selections` (
  `id` int(11) NOT NULL AUTO_INCREMENT,
  `custom_field_value_id` int(11) DEFAULT NULL,
  `custom_field_option_id` int(11) DEFAULT NULL,
  `created_at` datetime NOT NULL,
  `updated_at` datetime NOT NULL,
  PRIMARY KEY (`id`),
  KEY `index_selected_options_on_custom_field_value_id` (`custom_field_value_id`)
) ENGINE=InnoDB DEFAULT CHARSET=utf8;

CREATE TABLE `custom_field_option_titles` (
  `id` int(11) NOT NULL AUTO_INCREMENT,
  `value` varchar(255) DEFAULT NULL,
  `locale` varchar(255) DEFAULT NULL,
  `custom_field_option_id` int(11) DEFAULT NULL,
  `created_at` datetime NOT NULL,
  `updated_at` datetime NOT NULL,
  PRIMARY KEY (`id`),
  KEY `locale_index` (`custom_field_option_id`,`locale`),
  KEY `index_custom_field_option_titles_on_custom_field_option_id` (`custom_field_option_id`)
) ENGINE=InnoDB DEFAULT CHARSET=utf8;

CREATE TABLE `custom_field_options` (
  `id` int(11) NOT NULL AUTO_INCREMENT,
  `custom_field_id` int(11) DEFAULT NULL,
  `sort_priority` int(11) DEFAULT NULL,
  `created_at` datetime NOT NULL,
  `updated_at` datetime NOT NULL,
  PRIMARY KEY (`id`),
  KEY `index_custom_field_options_on_custom_field_id` (`custom_field_id`)
) ENGINE=InnoDB DEFAULT CHARSET=utf8;

CREATE TABLE `custom_field_values` (
  `id` int(11) NOT NULL AUTO_INCREMENT,
  `custom_field_id` int(11) DEFAULT NULL,
  `listing_id` int(11) DEFAULT NULL,
  `text_value` text,
  `numeric_value` float DEFAULT NULL,
  `date_value` datetime DEFAULT NULL,
  `created_at` datetime NOT NULL,
  `updated_at` datetime NOT NULL,
  `type` varchar(255) DEFAULT NULL,
  `delta` tinyint(1) NOT NULL DEFAULT '1',
  PRIMARY KEY (`id`),
  KEY `index_custom_field_values_on_listing_id` (`listing_id`)
) ENGINE=InnoDB DEFAULT CHARSET=utf8;

CREATE TABLE `custom_fields` (
  `id` int(11) NOT NULL AUTO_INCREMENT,
  `type` varchar(255) DEFAULT NULL,
  `sort_priority` int(11) DEFAULT NULL,
  `created_at` datetime NOT NULL,
  `updated_at` datetime NOT NULL,
  `community_id` int(11) DEFAULT NULL,
  `required` tinyint(1) DEFAULT '1',
  `min` float DEFAULT NULL,
  `max` float DEFAULT NULL,
  `allow_decimals` tinyint(1) DEFAULT '0',
  PRIMARY KEY (`id`),
  KEY `index_custom_fields_on_community_id` (`community_id`)
) ENGINE=InnoDB DEFAULT CHARSET=utf8;

CREATE TABLE `delayed_jobs` (
  `id` int(11) NOT NULL AUTO_INCREMENT,
  `priority` int(11) DEFAULT '0',
  `attempts` int(11) DEFAULT '0',
  `handler` text,
  `last_error` text,
  `run_at` datetime DEFAULT NULL,
  `locked_at` datetime DEFAULT NULL,
  `failed_at` datetime DEFAULT NULL,
  `locked_by` varchar(255) DEFAULT NULL,
  `created_at` datetime DEFAULT NULL,
  `updated_at` datetime DEFAULT NULL,
  `queue` varchar(255) DEFAULT NULL,
  PRIMARY KEY (`id`),
  KEY `delayed_jobs_priority` (`priority`,`run_at`)
) ENGINE=InnoDB DEFAULT CHARSET=utf8;

CREATE TABLE `devices` (
  `id` int(11) NOT NULL AUTO_INCREMENT,
  `person_id` varchar(255) DEFAULT NULL,
  `device_type` varchar(255) DEFAULT NULL,
  `device_token` varchar(255) DEFAULT NULL,
  `created_at` datetime DEFAULT NULL,
  `updated_at` datetime DEFAULT NULL,
  PRIMARY KEY (`id`)
) ENGINE=InnoDB DEFAULT CHARSET=utf8;

CREATE TABLE `emails` (
  `id` int(11) NOT NULL AUTO_INCREMENT,
  `person_id` varchar(255) DEFAULT NULL,
  `address` varchar(255) DEFAULT NULL,
  `confirmed_at` datetime DEFAULT NULL,
  `confirmation_sent_at` datetime DEFAULT NULL,
  `confirmation_token` varchar(255) DEFAULT NULL,
  `created_at` datetime DEFAULT NULL,
  `updated_at` datetime DEFAULT NULL,
  `send_notifications` tinyint(1) DEFAULT NULL,
  PRIMARY KEY (`id`),
  UNIQUE KEY `index_emails_on_address` (`address`),
  KEY `index_emails_on_person_id` (`person_id`)
) ENGINE=InnoDB DEFAULT CHARSET=utf8;

CREATE TABLE `event_feed_events` (
  `id` int(11) NOT NULL AUTO_INCREMENT,
  `person1_id` varchar(255) DEFAULT NULL,
  `person2_id` varchar(255) DEFAULT NULL,
  `community_id` varchar(255) DEFAULT NULL,
  `eventable_id` int(11) DEFAULT NULL,
  `eventable_type` varchar(255) DEFAULT NULL,
  `category` varchar(255) DEFAULT NULL,
  `members_only` tinyint(1) DEFAULT '0',
  `created_at` datetime DEFAULT NULL,
  `updated_at` datetime DEFAULT NULL,
  PRIMARY KEY (`id`),
  KEY `index_event_feed_events_on_community_id` (`community_id`)
) ENGINE=InnoDB DEFAULT CHARSET=utf8;

CREATE TABLE `feedbacks` (
  `id` int(11) NOT NULL AUTO_INCREMENT,
  `content` text,
  `author_id` varchar(255) DEFAULT NULL,
  `url` varchar(255) DEFAULT NULL,
  `created_at` datetime DEFAULT NULL,
  `updated_at` datetime DEFAULT NULL,
  `is_handled` int(11) DEFAULT '0',
  `email` varchar(255) DEFAULT NULL,
  `community_id` int(11) DEFAULT NULL,
  PRIMARY KEY (`id`)
) ENGINE=InnoDB DEFAULT CHARSET=utf8;

CREATE TABLE `groups` (
  `id` int(11) NOT NULL AUTO_INCREMENT,
  `created_at` datetime DEFAULT NULL,
  `updated_at` datetime DEFAULT NULL,
  PRIMARY KEY (`id`)
) ENGINE=InnoDB DEFAULT CHARSET=utf8;

CREATE TABLE `groups_favors` (
  `group_id` varchar(255) DEFAULT NULL,
  `favor_id` int(11) DEFAULT NULL
) ENGINE=InnoDB DEFAULT CHARSET=utf8;

CREATE TABLE `groups_items` (
  `group_id` varchar(255) DEFAULT NULL,
  `item_id` int(11) DEFAULT NULL
) ENGINE=InnoDB DEFAULT CHARSET=utf8;

CREATE TABLE `groups_listings` (
  `group_id` varchar(255) DEFAULT NULL,
  `listing_id` int(11) DEFAULT NULL
) ENGINE=InnoDB DEFAULT CHARSET=utf8;

CREATE TABLE `invitations` (
  `id` int(11) NOT NULL AUTO_INCREMENT,
  `code` varchar(255) DEFAULT NULL,
  `community_id` int(11) DEFAULT NULL,
  `usages_left` int(11) DEFAULT NULL,
  `valid_until` datetime DEFAULT NULL,
  `information` varchar(255) DEFAULT NULL,
  `created_at` datetime DEFAULT NULL,
  `updated_at` datetime DEFAULT NULL,
  `inviter_id` varchar(255) DEFAULT NULL,
  `message` text,
  `email` varchar(255) DEFAULT NULL,
  PRIMARY KEY (`id`),
  KEY `index_invitations_on_code` (`code`),
  KEY `index_invitations_on_inviter_id` (`inviter_id`)
) ENGINE=InnoDB DEFAULT CHARSET=utf8;

CREATE TABLE `item_reservations` (
  `id` int(11) NOT NULL AUTO_INCREMENT,
  `item_id` int(11) DEFAULT NULL,
  `reservation_id` int(11) DEFAULT NULL,
  `amount` int(11) DEFAULT NULL,
  `created_at` datetime DEFAULT NULL,
  `updated_at` datetime DEFAULT NULL,
  PRIMARY KEY (`id`)
) ENGINE=InnoDB DEFAULT CHARSET=utf8;

CREATE TABLE `listing_followers` (
  `person_id` varchar(255) DEFAULT NULL,
  `listing_id` int(11) DEFAULT NULL,
  KEY `index_listing_followers_on_listing_id` (`listing_id`),
  KEY `index_listing_followers_on_person_id` (`person_id`)
) ENGINE=InnoDB DEFAULT CHARSET=utf8;

CREATE TABLE `listing_images` (
  `id` int(11) NOT NULL AUTO_INCREMENT,
  `listing_id` int(11) DEFAULT NULL,
  `created_at` datetime DEFAULT NULL,
  `updated_at` datetime DEFAULT NULL,
  `image_file_name` varchar(255) DEFAULT NULL,
  `image_content_type` varchar(255) DEFAULT NULL,
  `image_file_size` int(11) DEFAULT NULL,
  `image_updated_at` datetime DEFAULT NULL,
  `image_processing` tinyint(1) DEFAULT NULL,
  `image_downloaded` tinyint(1) DEFAULT '0',
  `width` int(11) DEFAULT NULL,
  `height` int(11) DEFAULT NULL,
  `author_id` varchar(255) DEFAULT NULL,
  PRIMARY KEY (`id`),
  KEY `index_listing_images_on_listing_id` (`listing_id`)
) ENGINE=InnoDB DEFAULT CHARSET=utf8;

CREATE TABLE `listings` (
  `id` int(11) NOT NULL AUTO_INCREMENT,
  `author_id` varchar(255) DEFAULT NULL,
  `category_old` varchar(255) DEFAULT NULL,
  `title` varchar(255) DEFAULT NULL,
  `times_viewed` int(11) DEFAULT '0',
  `language` varchar(255) DEFAULT NULL,
  `created_at` datetime DEFAULT NULL,
  `updated_at` datetime DEFAULT NULL,
  `last_modified` datetime DEFAULT NULL,
  `visibility` varchar(255) DEFAULT 'this_community',
  `listing_type_old` varchar(255) DEFAULT NULL,
  `description` text,
  `origin` varchar(255) DEFAULT NULL,
  `destination` varchar(255) DEFAULT NULL,
  `valid_until` datetime DEFAULT NULL,
  `delta` tinyint(1) NOT NULL DEFAULT '1',
  `open` tinyint(1) DEFAULT '1',
  `share_type_old` varchar(255) DEFAULT NULL,
  `privacy` varchar(255) DEFAULT 'private',
  `comments_count` int(11) DEFAULT '0',
  `subcategory_old` varchar(255) DEFAULT NULL,
  `old_category_id` int(11) DEFAULT NULL,
  `category_id` int(11) DEFAULT NULL,
  `share_type_id` int(11) DEFAULT NULL,
  `transaction_type_id` int(11) DEFAULT NULL,
  `organization_id` int(11) DEFAULT NULL,
  `price_cents` int(11) DEFAULT NULL,
  `currency` varchar(255) DEFAULT NULL,
  `quantity` varchar(255) DEFAULT NULL,
  PRIMARY KEY (`id`),
  KEY `index_listings_on_listing_type` (`listing_type_old`),
  KEY `index_listings_on_category_id` (`old_category_id`),
  KEY `index_listings_on_open` (`open`),
  KEY `index_listings_on_share_type_id` (`share_type_id`),
  KEY `index_listings_on_visibility` (`visibility`)
) ENGINE=InnoDB DEFAULT CHARSET=utf8;

CREATE TABLE `locations` (
  `id` int(11) NOT NULL AUTO_INCREMENT,
  `latitude` float DEFAULT NULL,
  `longitude` float DEFAULT NULL,
  `address` varchar(255) DEFAULT NULL,
  `google_address` varchar(255) DEFAULT NULL,
  `created_at` datetime DEFAULT NULL,
  `updated_at` datetime DEFAULT NULL,
  `listing_id` int(11) DEFAULT NULL,
  `person_id` varchar(255) DEFAULT NULL,
  `location_type` varchar(255) DEFAULT NULL,
  `community_id` int(11) DEFAULT NULL,
  PRIMARY KEY (`id`),
  KEY `index_locations_on_community_id` (`community_id`),
  KEY `index_locations_on_listing_id` (`listing_id`),
  KEY `index_locations_on_person_id` (`person_id`)
) ENGINE=InnoDB DEFAULT CHARSET=utf8;

CREATE TABLE `mercury_images` (
  `id` int(11) NOT NULL AUTO_INCREMENT,
  `image_file_name` varchar(255) DEFAULT NULL,
  `image_content_type` varchar(255) DEFAULT NULL,
  `image_file_size` int(11) DEFAULT NULL,
  `image_updated_at` datetime DEFAULT NULL,
  `created_at` datetime NOT NULL,
  `updated_at` datetime NOT NULL,
  PRIMARY KEY (`id`)
) ENGINE=InnoDB DEFAULT CHARSET=utf8;

CREATE TABLE `messages` (
  `id` int(11) NOT NULL AUTO_INCREMENT,
  `sender_id` varchar(255) DEFAULT NULL,
  `content` text,
  `created_at` datetime DEFAULT NULL,
  `updated_at` datetime DEFAULT NULL,
  `conversation_id` int(11) DEFAULT NULL,
  `action` varchar(255) DEFAULT NULL,
  PRIMARY KEY (`id`),
  KEY `index_messages_on_conversation_id` (`conversation_id`)
) ENGINE=InnoDB DEFAULT CHARSET=utf8;

CREATE TABLE `news_items` (
  `id` int(11) NOT NULL AUTO_INCREMENT,
  `title` varchar(255) DEFAULT NULL,
  `content` text,
  `community_id` int(11) DEFAULT NULL,
  `author_id` varchar(255) DEFAULT NULL,
  `created_at` datetime DEFAULT NULL,
  `updated_at` datetime DEFAULT NULL,
  PRIMARY KEY (`id`)
) ENGINE=InnoDB DEFAULT CHARSET=utf8;

CREATE TABLE `notifications` (
  `id` int(11) NOT NULL AUTO_INCREMENT,
  `receiver_id` varchar(255) DEFAULT NULL,
  `type` varchar(255) DEFAULT NULL,
  `is_read` tinyint(1) DEFAULT '0',
  `badge_id` int(11) DEFAULT NULL,
  `created_at` datetime DEFAULT NULL,
  `updated_at` datetime DEFAULT NULL,
  `testimonial_id` int(11) DEFAULT NULL,
  `notifiable_id` int(11) DEFAULT NULL,
  `notifiable_type` varchar(255) DEFAULT NULL,
  `description` varchar(255) DEFAULT NULL,
  PRIMARY KEY (`id`),
  KEY `index_notifications_on_receiver_id` (`receiver_id`)
) ENGINE=InnoDB DEFAULT CHARSET=utf8;

CREATE TABLE `old_ressi_events` (
  `id` int(11) NOT NULL AUTO_INCREMENT,
  `user_id` varchar(255) DEFAULT NULL,
  `application_id` varchar(255) DEFAULT NULL,
  `session_id` varchar(255) DEFAULT NULL,
  `ip_address` varchar(255) DEFAULT NULL,
  `action` varchar(255) DEFAULT NULL,
  `parameters` text,
  `return_value` varchar(255) DEFAULT NULL,
  `headers` text,
  `semantic_event_id` varchar(255) DEFAULT NULL,
  `created_at` datetime DEFAULT NULL,
  `updated_at` datetime DEFAULT NULL,
  `test_group_number` int(11) DEFAULT NULL,
  PRIMARY KEY (`id`)
) ENGINE=InnoDB DEFAULT CHARSET=utf8;

CREATE TABLE `organization_memberships` (
  `id` int(11) NOT NULL AUTO_INCREMENT,
  `person_id` varchar(255) DEFAULT NULL,
  `organization_id` int(11) DEFAULT NULL,
  `admin` tinyint(1) DEFAULT '0',
  `created_at` datetime NOT NULL,
  `updated_at` datetime NOT NULL,
  PRIMARY KEY (`id`),
  KEY `index_organization_memberships_on_person_id` (`person_id`)
) ENGINE=InnoDB DEFAULT CHARSET=utf8;

CREATE TABLE `organizations` (
  `id` int(11) NOT NULL AUTO_INCREMENT,
  `name` varchar(255) DEFAULT NULL,
  `company_id` varchar(255) DEFAULT NULL,
  `merchant_id` varchar(255) DEFAULT NULL,
  `merchant_key` varchar(255) DEFAULT NULL,
  `allowed_emails` varchar(255) DEFAULT NULL,
  `created_at` datetime NOT NULL,
  `updated_at` datetime NOT NULL,
  `logo_file_name` varchar(255) DEFAULT NULL,
  `logo_content_type` varchar(255) DEFAULT NULL,
  `logo_file_size` int(11) DEFAULT NULL,
  `logo_updated_at` datetime DEFAULT NULL,
  PRIMARY KEY (`id`)
) ENGINE=InnoDB DEFAULT CHARSET=utf8;

CREATE TABLE `participations` (
  `id` int(11) NOT NULL AUTO_INCREMENT,
  `person_id` varchar(255) DEFAULT NULL,
  `conversation_id` int(11) DEFAULT NULL,
  `is_read` tinyint(1) DEFAULT '0',
  `created_at` datetime DEFAULT NULL,
  `updated_at` datetime DEFAULT NULL,
  `last_sent_at` datetime DEFAULT NULL,
  `last_received_at` datetime DEFAULT NULL,
  `feedback_skipped` tinyint(1) DEFAULT '0',
  PRIMARY KEY (`id`),
  KEY `index_participations_on_conversation_id` (`conversation_id`),
  KEY `index_participations_on_person_id` (`person_id`)
) ENGINE=InnoDB DEFAULT CHARSET=utf8;

CREATE TABLE `payment_gateways` (
  `id` int(11) NOT NULL AUTO_INCREMENT,
  `community_id` int(11) DEFAULT NULL,
  `type` varchar(255) DEFAULT NULL,
  `braintree_environment` varchar(255) DEFAULT NULL,
  `braintree_merchant_id` varchar(255) DEFAULT NULL,
  `braintree_master_merchant_id` varchar(255) DEFAULT NULL,
  `braintree_public_key` varchar(255) DEFAULT NULL,
  `braintree_private_key` varchar(255) DEFAULT NULL,
  `braintree_client_side_encryption_key` text,
  `checkout_environment` varchar(255) DEFAULT NULL,
  `checkout_user_id` varchar(255) DEFAULT NULL,
  `checkout_password` varchar(255) DEFAULT NULL,
  `created_at` datetime NOT NULL,
  `updated_at` datetime NOT NULL,
  `gateway_commission_percentage` int(11) DEFAULT NULL,
  `gateway_commission_fixed_cents` int(11) DEFAULT NULL,
  `gateway_commission_fixed_currency` varchar(255) DEFAULT NULL,
  PRIMARY KEY (`id`)
) ENGINE=InnoDB DEFAULT CHARSET=utf8;

CREATE TABLE `payment_rows` (
  `id` int(11) NOT NULL AUTO_INCREMENT,
  `payment_id` int(11) DEFAULT NULL,
  `vat` int(11) DEFAULT NULL,
  `sum_cents` int(11) DEFAULT NULL,
  `currency` varchar(255) DEFAULT NULL,
  `created_at` datetime NOT NULL,
  `updated_at` datetime NOT NULL,
  `title` varchar(255) DEFAULT NULL,
  PRIMARY KEY (`id`),
  KEY `index_payment_rows_on_payment_id` (`payment_id`)
) ENGINE=InnoDB DEFAULT CHARSET=utf8;

CREATE TABLE `payments` (
  `id` int(11) NOT NULL AUTO_INCREMENT,
  `payer_id` varchar(255) DEFAULT NULL,
  `recipient_id` varchar(255) DEFAULT NULL,
  `organization_id` varchar(255) DEFAULT NULL,
  `conversation_id` int(11) DEFAULT NULL,
  `status` varchar(255) DEFAULT NULL,
  `created_at` datetime NOT NULL,
  `updated_at` datetime NOT NULL,
  `community_id` int(11) DEFAULT NULL,
  `payment_gateway_id` int(11) DEFAULT NULL,
  `sum_cents` int(11) DEFAULT NULL,
  `currency` varchar(255) DEFAULT NULL,
  `type` varchar(255) DEFAULT 'CheckoutPayment',
  `braintree_transaction_id` varchar(255) DEFAULT NULL,
  PRIMARY KEY (`id`),
  KEY `index_payments_on_conversation_id` (`conversation_id`),
  KEY `index_payments_on_payer_id` (`payer_id`)
) ENGINE=InnoDB DEFAULT CHARSET=utf8;

CREATE TABLE `people` (
  `id` varchar(22) NOT NULL,
  `created_at` datetime DEFAULT NULL,
  `updated_at` datetime DEFAULT NULL,
  `is_admin` int(11) DEFAULT '0',
  `locale` varchar(255) DEFAULT 'fi',
  `preferences` text,
  `active_days_count` int(11) DEFAULT '0',
  `last_page_load_date` datetime DEFAULT NULL,
  `test_group_number` int(11) DEFAULT '1',
  `active` tinyint(1) DEFAULT '1',
  `username` varchar(255) DEFAULT NULL,
  `email` varchar(255) DEFAULT NULL,
  `encrypted_password` varchar(255) NOT NULL DEFAULT '',
  `reset_password_token` varchar(255) DEFAULT NULL,
  `reset_password_sent_at` datetime DEFAULT NULL,
  `remember_created_at` datetime DEFAULT NULL,
  `sign_in_count` int(11) DEFAULT '0',
  `current_sign_in_at` datetime DEFAULT NULL,
  `last_sign_in_at` datetime DEFAULT NULL,
  `current_sign_in_ip` varchar(255) DEFAULT NULL,
  `last_sign_in_ip` varchar(255) DEFAULT NULL,
  `password_salt` varchar(255) DEFAULT NULL,
  `given_name` varchar(255) DEFAULT NULL,
  `family_name` varchar(255) DEFAULT NULL,
  `phone_number` varchar(255) DEFAULT NULL,
  `description` text,
  `image_file_name` varchar(255) DEFAULT NULL,
  `image_content_type` varchar(255) DEFAULT NULL,
  `image_file_size` int(11) DEFAULT NULL,
  `image_updated_at` datetime DEFAULT NULL,
  `facebook_id` varchar(255) DEFAULT NULL,
  `authentication_token` varchar(255) DEFAULT NULL,
  `community_updates_last_sent_at` datetime DEFAULT NULL,
  `min_days_between_community_updates` int(11) DEFAULT '1',
  `mangopay_id` varchar(255) DEFAULT NULL,
  `bank_account_owner_name` varchar(255) DEFAULT NULL,
  `bank_account_owner_address` varchar(255) DEFAULT NULL,
  `iban` varchar(255) DEFAULT NULL,
  `bic` varchar(255) DEFAULT NULL,
  `mangopay_beneficiary_id` varchar(255) DEFAULT NULL,
  `is_organization` tinyint(1) DEFAULT NULL,
  `company_id` varchar(255) DEFAULT NULL,
  `checkout_merchant_id` varchar(255) DEFAULT NULL,
  `checkout_merchant_key` varchar(255) DEFAULT NULL,
  `organization_name` varchar(255) DEFAULT NULL,
  UNIQUE KEY `index_people_on_email` (`email`),
  UNIQUE KEY `index_people_on_facebook_id` (`facebook_id`),
  UNIQUE KEY `index_people_on_reset_password_token` (`reset_password_token`),
  UNIQUE KEY `index_people_on_username` (`username`),
  KEY `index_people_on_id` (`id`)
) ENGINE=InnoDB DEFAULT CHARSET=utf8;

CREATE TABLE `poll_answers` (
  `id` int(11) NOT NULL AUTO_INCREMENT,
  `poll_id` int(11) DEFAULT NULL,
  `poll_option_id` int(11) DEFAULT NULL,
  `answerer_id` varchar(255) DEFAULT NULL,
  `comment` text,
  `created_at` datetime DEFAULT NULL,
  `updated_at` datetime DEFAULT NULL,
  PRIMARY KEY (`id`)
) ENGINE=InnoDB DEFAULT CHARSET=utf8;

CREATE TABLE `poll_options` (
  `id` int(11) NOT NULL AUTO_INCREMENT,
  `label` varchar(255) DEFAULT NULL,
  `poll_id` int(11) DEFAULT NULL,
  `percentage` float DEFAULT '0',
  `created_at` datetime DEFAULT NULL,
  `updated_at` datetime DEFAULT NULL,
  PRIMARY KEY (`id`)
) ENGINE=InnoDB DEFAULT CHARSET=utf8;

CREATE TABLE `polls` (
  `id` int(11) NOT NULL AUTO_INCREMENT,
  `title` varchar(255) DEFAULT NULL,
  `author_id` varchar(255) DEFAULT NULL,
  `active` tinyint(1) DEFAULT '1',
  `community_id` varchar(255) DEFAULT NULL,
  `closed_at` datetime DEFAULT NULL,
  `created_at` datetime DEFAULT NULL,
  `updated_at` datetime DEFAULT NULL,
  PRIMARY KEY (`id`)
) ENGINE=InnoDB DEFAULT CHARSET=utf8;

CREATE TABLE `schema_migrations` (
  `version` varchar(255) NOT NULL,
  UNIQUE KEY `unique_schema_migrations` (`version`)
) ENGINE=InnoDB DEFAULT CHARSET=utf8;

CREATE TABLE `sessions` (
  `id` int(11) NOT NULL AUTO_INCREMENT,
  `session_id` varchar(255) NOT NULL,
  `data` text,
  `created_at` datetime DEFAULT NULL,
  `updated_at` datetime DEFAULT NULL,
  PRIMARY KEY (`id`),
  KEY `index_sessions_on_session_id` (`session_id`),
  KEY `index_sessions_on_updated_at` (`updated_at`)
) ENGINE=InnoDB DEFAULT CHARSET=utf8;

CREATE TABLE `statistics` (
  `id` int(11) NOT NULL AUTO_INCREMENT,
  `community_id` int(11) DEFAULT NULL,
  `created_at` datetime DEFAULT NULL,
  `updated_at` datetime DEFAULT NULL,
  `users_count` int(11) DEFAULT NULL,
  `two_week_content_activation_percentage` float DEFAULT NULL,
  `four_week_transaction_activation_percentage` float DEFAULT NULL,
  `mau_g1` float DEFAULT NULL,
  `wau_g1` float DEFAULT NULL,
  `dau_g1` float DEFAULT NULL,
  `mau_g2` float DEFAULT NULL,
  `wau_g2` float DEFAULT NULL,
  `dau_g2` float DEFAULT NULL,
  `mau_g3` float DEFAULT NULL,
  `wau_g3` float DEFAULT NULL,
  `dau_g3` float DEFAULT NULL,
  `invitations_sent_per_user` float DEFAULT NULL,
  `invitations_accepted_per_user` float DEFAULT NULL,
  `revenue_per_mau_g1` float DEFAULT NULL,
  `extra_data` text,
  `mau_g1_count` int(11) DEFAULT NULL,
  `wau_g1_count` int(11) DEFAULT NULL,
  `listings_count` int(11) DEFAULT NULL,
  `new_listings_last_week` int(11) DEFAULT NULL,
  `new_listings_last_month` int(11) DEFAULT NULL,
  `conversations_count` int(11) DEFAULT NULL,
  `new_conversations_last_week` int(11) DEFAULT NULL,
  `new_conversations_last_month` int(11) DEFAULT NULL,
  `messages_count` int(11) DEFAULT NULL,
  `new_messages_last_week` int(11) DEFAULT NULL,
  `new_messages_last_month` int(11) DEFAULT NULL,
  `transactions_count` int(11) DEFAULT NULL,
  `new_transactions_last_week` int(11) DEFAULT NULL,
  `new_transactions_last_month` int(11) DEFAULT NULL,
  `new_users_last_week` int(11) DEFAULT NULL,
  `new_users_last_month` int(11) DEFAULT NULL,
  `user_count_weekly_growth` float DEFAULT NULL,
  `wau_weekly_growth` float DEFAULT NULL,
  PRIMARY KEY (`id`),
  KEY `index_statistics_on_community_id` (`community_id`)
) ENGINE=InnoDB DEFAULT CHARSET=utf8;

CREATE TABLE `taggings` (
  `id` int(11) NOT NULL AUTO_INCREMENT,
  `tag_id` int(11) DEFAULT NULL,
  `taggable_id` int(11) DEFAULT NULL,
  `taggable_type` varchar(255) DEFAULT NULL,
  `tagger_id` int(11) DEFAULT NULL,
  `tagger_type` varchar(255) DEFAULT NULL,
  `context` varchar(255) DEFAULT NULL,
  `created_at` datetime DEFAULT NULL,
  PRIMARY KEY (`id`),
  KEY `index_taggings_on_tag_id` (`tag_id`),
  KEY `index_taggings_on_taggable_id_and_taggable_type_and_context` (`taggable_id`,`taggable_type`,`context`)
) ENGINE=InnoDB DEFAULT CHARSET=utf8;

CREATE TABLE `tags` (
  `id` int(11) NOT NULL AUTO_INCREMENT,
  `name` varchar(255) DEFAULT NULL,
  PRIMARY KEY (`id`)
) ENGINE=InnoDB DEFAULT CHARSET=utf8;

CREATE TABLE `testimonials` (
  `id` int(11) NOT NULL AUTO_INCREMENT,
  `grade` float DEFAULT NULL,
  `text` text,
  `author_id` varchar(255) DEFAULT NULL,
  `participation_id` int(11) DEFAULT NULL,
  `created_at` datetime DEFAULT NULL,
  `updated_at` datetime DEFAULT NULL,
  `receiver_id` varchar(255) DEFAULT NULL,
  PRIMARY KEY (`id`),
  KEY `index_testimonials_on_receiver_id` (`receiver_id`)
) ENGINE=InnoDB DEFAULT CHARSET=utf8;

CREATE TABLE `transaction_transitions` (
  `id` int(11) NOT NULL AUTO_INCREMENT,
  `to_state` varchar(255) DEFAULT NULL,
  `metadata` text,
  `sort_key` int(11) DEFAULT '0',
  `conversation_id` int(11) DEFAULT NULL,
  `created_at` datetime DEFAULT NULL,
  `updated_at` datetime DEFAULT NULL,
  PRIMARY KEY (`id`),
  UNIQUE KEY `index_transaction_transitions_on_sort_key_and_conversation_id` (`sort_key`,`conversation_id`),
  KEY `index_transaction_transitions_on_conversation_id` (`conversation_id`)
) ENGINE=InnoDB DEFAULT CHARSET=utf8;

CREATE TABLE `transaction_type_translations` (
  `id` int(11) NOT NULL AUTO_INCREMENT,
  `transaction_type_id` int(11) DEFAULT NULL,
  `locale` varchar(255) DEFAULT NULL,
  `name` varchar(255) DEFAULT NULL,
  `action_button_label` varchar(255) DEFAULT NULL,
  `created_at` datetime NOT NULL,
  `updated_at` datetime NOT NULL,
  PRIMARY KEY (`id`),
  KEY `locale_index` (`transaction_type_id`,`locale`),
  KEY `index_transaction_type_translations_on_transaction_type_id` (`transaction_type_id`)
) ENGINE=InnoDB DEFAULT CHARSET=utf8;

CREATE TABLE `transaction_types` (
  `id` int(11) NOT NULL AUTO_INCREMENT,
  `type` varchar(255) DEFAULT NULL,
  `community_id` int(11) DEFAULT NULL,
  `sort_priority` int(11) DEFAULT NULL,
  `price_field` tinyint(1) DEFAULT NULL,
  `price_quantity_placeholder` varchar(255) DEFAULT NULL,
  `created_at` datetime NOT NULL,
  `updated_at` datetime NOT NULL,
  PRIMARY KEY (`id`),
  KEY `index_transaction_types_on_community_id` (`community_id`)
) ENGINE=InnoDB DEFAULT CHARSET=utf8;

INSERT INTO schema_migrations (version) VALUES ('20080806070738');

INSERT INTO schema_migrations (version) VALUES ('20080807071903');

INSERT INTO schema_migrations (version) VALUES ('20080807080513');

INSERT INTO schema_migrations (version) VALUES ('20080808095031');

INSERT INTO schema_migrations (version) VALUES ('20080815075550');

INSERT INTO schema_migrations (version) VALUES ('20080818091109');

INSERT INTO schema_migrations (version) VALUES ('20080818092139');

INSERT INTO schema_migrations (version) VALUES ('20080821103835');

INSERT INTO schema_migrations (version) VALUES ('20080825064927');

INSERT INTO schema_migrations (version) VALUES ('20080825114546');

INSERT INTO schema_migrations (version) VALUES ('20080828104013');

INSERT INTO schema_migrations (version) VALUES ('20080828104239');

INSERT INTO schema_migrations (version) VALUES ('20080919122825');

INSERT INTO schema_migrations (version) VALUES ('20080925100643');

INSERT INTO schema_migrations (version) VALUES ('20080925100743');

INSERT INTO schema_migrations (version) VALUES ('20080925103547');

INSERT INTO schema_migrations (version) VALUES ('20080925103759');

INSERT INTO schema_migrations (version) VALUES ('20080925112423');

INSERT INTO schema_migrations (version) VALUES ('20080925114309');

INSERT INTO schema_migrations (version) VALUES ('20080929102121');

INSERT INTO schema_migrations (version) VALUES ('20081008115110');

INSERT INTO schema_migrations (version) VALUES ('20081009160751');

INSERT INTO schema_migrations (version) VALUES ('20081010114150');

INSERT INTO schema_migrations (version) VALUES ('20081024154431');

INSERT INTO schema_migrations (version) VALUES ('20081024182346');

INSERT INTO schema_migrations (version) VALUES ('20081024183444');

INSERT INTO schema_migrations (version) VALUES ('20081103092143');

INSERT INTO schema_migrations (version) VALUES ('20081104070403');

INSERT INTO schema_migrations (version) VALUES ('20081118145857');

INSERT INTO schema_migrations (version) VALUES ('20081121084337');

INSERT INTO schema_migrations (version) VALUES ('20081202140109');

INSERT INTO schema_migrations (version) VALUES ('20081205142238');

INSERT INTO schema_migrations (version) VALUES ('20081215145238');

INSERT INTO schema_migrations (version) VALUES ('20081216060503');

INSERT INTO schema_migrations (version) VALUES ('20090119114525');

INSERT INTO schema_migrations (version) VALUES ('20090218112317');

INSERT INTO schema_migrations (version) VALUES ('20090219094209');

INSERT INTO schema_migrations (version) VALUES ('20090225073742');

INSERT INTO schema_migrations (version) VALUES ('20090323121824');

INSERT INTO schema_migrations (version) VALUES ('20090330064443');

INSERT INTO schema_migrations (version) VALUES ('20090330070210');

INSERT INTO schema_migrations (version) VALUES ('20090330072036');

INSERT INTO schema_migrations (version) VALUES ('20090401181848');

INSERT INTO schema_migrations (version) VALUES ('20090401184511');

INSERT INTO schema_migrations (version) VALUES ('20090401185039');

INSERT INTO schema_migrations (version) VALUES ('20090402144456');

INSERT INTO schema_migrations (version) VALUES ('20090403093157');

INSERT INTO schema_migrations (version) VALUES ('20090406081353');

INSERT INTO schema_migrations (version) VALUES ('20090414142556');

INSERT INTO schema_migrations (version) VALUES ('20090415085812');

INSERT INTO schema_migrations (version) VALUES ('20090415130553');

INSERT INTO schema_migrations (version) VALUES ('20090415131023');

INSERT INTO schema_migrations (version) VALUES ('20090424093506');

INSERT INTO schema_migrations (version) VALUES ('20090424100145');

INSERT INTO schema_migrations (version) VALUES ('20090618112730');

INSERT INTO schema_migrations (version) VALUES ('20090629113838');

INSERT INTO schema_migrations (version) VALUES ('20090629131727');

INSERT INTO schema_migrations (version) VALUES ('20090701065350');

INSERT INTO schema_migrations (version) VALUES ('20090701110931');

INSERT INTO schema_migrations (version) VALUES ('20090713130351');

INSERT INTO schema_migrations (version) VALUES ('20090729124418');

INSERT INTO schema_migrations (version) VALUES ('20090730093917');

INSERT INTO schema_migrations (version) VALUES ('20090730094216');

INSERT INTO schema_migrations (version) VALUES ('20090731134028');

INSERT INTO schema_migrations (version) VALUES ('20090821075949');

INSERT INTO schema_migrations (version) VALUES ('20090904120242');

INSERT INTO schema_migrations (version) VALUES ('20090907155717');

INSERT INTO schema_migrations (version) VALUES ('20091006112446');

INSERT INTO schema_migrations (version) VALUES ('20091028095545');

INSERT INTO schema_migrations (version) VALUES ('20091028131201');

INSERT INTO schema_migrations (version) VALUES ('20091109161516');

INSERT INTO schema_migrations (version) VALUES ('20100322132547');

INSERT INTO schema_migrations (version) VALUES ('20100505110646');

INSERT INTO schema_migrations (version) VALUES ('20100707105549');

INSERT INTO schema_migrations (version) VALUES ('20100721120037');

INSERT INTO schema_migrations (version) VALUES ('20100721123825');

INSERT INTO schema_migrations (version) VALUES ('20100721124444');

INSERT INTO schema_migrations (version) VALUES ('20100726071811');

INSERT INTO schema_migrations (version) VALUES ('20100727102551');

INSERT INTO schema_migrations (version) VALUES ('20100727103659');

INSERT INTO schema_migrations (version) VALUES ('20100729112458');

INSERT INTO schema_migrations (version) VALUES ('20100729124210');

INSERT INTO schema_migrations (version) VALUES ('20100729141955');

INSERT INTO schema_migrations (version) VALUES ('20100729142416');

INSERT INTO schema_migrations (version) VALUES ('20100730120601');

INSERT INTO schema_migrations (version) VALUES ('20100730132825');

INSERT INTO schema_migrations (version) VALUES ('20100809090550');

INSERT INTO schema_migrations (version) VALUES ('20100809120502');

INSERT INTO schema_migrations (version) VALUES ('20100813161213');

INSERT INTO schema_migrations (version) VALUES ('20100817115816');

INSERT INTO schema_migrations (version) VALUES ('20100818102743');

INSERT INTO schema_migrations (version) VALUES ('20100819114104');

INSERT INTO schema_migrations (version) VALUES ('20100820122449');

INSERT INTO schema_migrations (version) VALUES ('20100902135234');

INSERT INTO schema_migrations (version) VALUES ('20100902142325');

INSERT INTO schema_migrations (version) VALUES ('20100908112841');

INSERT INTO schema_migrations (version) VALUES ('20100909105810');

INSERT INTO schema_migrations (version) VALUES ('20100909114132');

INSERT INTO schema_migrations (version) VALUES ('20100920075651');

INSERT INTO schema_migrations (version) VALUES ('20100921155612');

INSERT INTO schema_migrations (version) VALUES ('20100922081110');

INSERT INTO schema_migrations (version) VALUES ('20100922102321');

INSERT INTO schema_migrations (version) VALUES ('20100922122740');

INSERT INTO schema_migrations (version) VALUES ('20100923074241');

INSERT INTO schema_migrations (version) VALUES ('20100927150547');

INSERT INTO schema_migrations (version) VALUES ('20101007131610');

INSERT INTO schema_migrations (version) VALUES ('20101007131827');

INSERT INTO schema_migrations (version) VALUES ('20101013115208');

INSERT INTO schema_migrations (version) VALUES ('20101013124056');

INSERT INTO schema_migrations (version) VALUES ('20101026082126');

INSERT INTO schema_migrations (version) VALUES ('20101027103753');

INSERT INTO schema_migrations (version) VALUES ('20101028151541');

INSERT INTO schema_migrations (version) VALUES ('20101103154108');

INSERT INTO schema_migrations (version) VALUES ('20101103161641');

INSERT INTO schema_migrations (version) VALUES ('20101103163019');

INSERT INTO schema_migrations (version) VALUES ('20101109131431');

INSERT INTO schema_migrations (version) VALUES ('20101116105410');

INSERT INTO schema_migrations (version) VALUES ('20101124104905');

INSERT INTO schema_migrations (version) VALUES ('20101125150638');

INSERT INTO schema_migrations (version) VALUES ('20101126093026');

INSERT INTO schema_migrations (version) VALUES ('20101201105920');

INSERT INTO schema_migrations (version) VALUES ('20101201133429');

INSERT INTO schema_migrations (version) VALUES ('20101203115308');

INSERT INTO schema_migrations (version) VALUES ('20101203115634');

INSERT INTO schema_migrations (version) VALUES ('20101213152125');

INSERT INTO schema_migrations (version) VALUES ('20101216150725');

INSERT INTO schema_migrations (version) VALUES ('20101216151447');

INSERT INTO schema_migrations (version) VALUES ('20101216152952');

INSERT INTO schema_migrations (version) VALUES ('20110308172759');

INSERT INTO schema_migrations (version) VALUES ('20110308192757');

INSERT INTO schema_migrations (version) VALUES ('20110321103604');

INSERT INTO schema_migrations (version) VALUES ('20110322141439');

INSERT INTO schema_migrations (version) VALUES ('20110322151957');

INSERT INTO schema_migrations (version) VALUES ('20110325120932');

INSERT INTO schema_migrations (version) VALUES ('20110412075940');

INSERT INTO schema_migrations (version) VALUES ('20110414105702');

INSERT INTO schema_migrations (version) VALUES ('20110414124938');

INSERT INTO schema_migrations (version) VALUES ('20110421075758');

INSERT INTO schema_migrations (version) VALUES ('20110428134543');

INSERT INTO schema_migrations (version) VALUES ('20110529110417');

INSERT INTO schema_migrations (version) VALUES ('20110629135331');

INSERT INTO schema_migrations (version) VALUES ('20110704123058');

INSERT INTO schema_migrations (version) VALUES ('20110704144650');

INSERT INTO schema_migrations (version) VALUES ('20110707163036');

INSERT INTO schema_migrations (version) VALUES ('20110728110124');

INSERT INTO schema_migrations (version) VALUES ('20110808110217');

INSERT INTO schema_migrations (version) VALUES ('20110808161514');

INSERT INTO schema_migrations (version) VALUES ('20110817123457');

INSERT INTO schema_migrations (version) VALUES ('20110819111416');

INSERT INTO schema_migrations (version) VALUES ('20110819123636');

INSERT INTO schema_migrations (version) VALUES ('20110909072646');

INSERT INTO schema_migrations (version) VALUES ('20110912061834');

INSERT INTO schema_migrations (version) VALUES ('20110912064526');

INSERT INTO schema_migrations (version) VALUES ('20110912065222');

INSERT INTO schema_migrations (version) VALUES ('20110913080622');

INSERT INTO schema_migrations (version) VALUES ('20110914080549');

INSERT INTO schema_migrations (version) VALUES ('20110914115824');

INSERT INTO schema_migrations (version) VALUES ('20110915084232');

INSERT INTO schema_migrations (version) VALUES ('20110915101535');

INSERT INTO schema_migrations (version) VALUES ('20111111140246');

INSERT INTO schema_migrations (version) VALUES ('20111111154416');

INSERT INTO schema_migrations (version) VALUES ('20111111162432');

INSERT INTO schema_migrations (version) VALUES ('20111114122125');

INSERT INTO schema_migrations (version) VALUES ('20111114122315');

INSERT INTO schema_migrations (version) VALUES ('20111116144337');

INSERT INTO schema_migrations (version) VALUES ('20111116164728');

INSERT INTO schema_migrations (version) VALUES ('20111116182825');

INSERT INTO schema_migrations (version) VALUES ('20111123071116');

INSERT INTO schema_migrations (version) VALUES ('20111123071850');

INSERT INTO schema_migrations (version) VALUES ('20111124174508');

INSERT INTO schema_migrations (version) VALUES ('20111210165312');

INSERT INTO schema_migrations (version) VALUES ('20111210165854');

INSERT INTO schema_migrations (version) VALUES ('20111210170231');

INSERT INTO schema_migrations (version) VALUES ('20111211175403');

INSERT INTO schema_migrations (version) VALUES ('20111228153911');

INSERT INTO schema_migrations (version) VALUES ('20120104224115');

INSERT INTO schema_migrations (version) VALUES ('20120105162140');

INSERT INTO schema_migrations (version) VALUES ('20120113091548');

INSERT INTO schema_migrations (version) VALUES ('20120121091558');

INSERT INTO schema_migrations (version) VALUES ('20120206052931');

INSERT INTO schema_migrations (version) VALUES ('20120208145336');

INSERT INTO schema_migrations (version) VALUES ('20120210171827');

INSERT INTO schema_migrations (version) VALUES ('20120303113202');

INSERT INTO schema_migrations (version) VALUES ('20120303125412');

INSERT INTO schema_migrations (version) VALUES ('20120303152837');

INSERT INTO schema_migrations (version) VALUES ('20120303172713');

INSERT INTO schema_migrations (version) VALUES ('20120510094327');

INSERT INTO schema_migrations (version) VALUES ('20120510175152');

INSERT INTO schema_migrations (version) VALUES ('20120514001557');

INSERT INTO schema_migrations (version) VALUES ('20120514050302');

INSERT INTO schema_migrations (version) VALUES ('20120516204538');

INSERT INTO schema_migrations (version) VALUES ('20120518203511');

INSERT INTO schema_migrations (version) VALUES ('20120522162329');

INSERT INTO schema_migrations (version) VALUES ('20120522183329');

INSERT INTO schema_migrations (version) VALUES ('20120526021050');

INSERT INTO schema_migrations (version) VALUES ('20120614052244');

INSERT INTO schema_migrations (version) VALUES ('20120625211426');

INSERT INTO schema_migrations (version) VALUES ('20120628121713');

INSERT INTO schema_migrations (version) VALUES ('20120704072606');

INSERT INTO schema_migrations (version) VALUES ('20120705135703');

INSERT INTO schema_migrations (version) VALUES ('20120705140109');

INSERT INTO schema_migrations (version) VALUES ('20120710084323');

INSERT INTO schema_migrations (version) VALUES ('20120711140918');

INSERT INTO schema_migrations (version) VALUES ('20120718031225');

INSERT INTO schema_migrations (version) VALUES ('20120730024756');

INSERT INTO schema_migrations (version) VALUES ('20120907010347');

INSERT INTO schema_migrations (version) VALUES ('20120907023525');

INSERT INTO schema_migrations (version) VALUES ('20120908052908');

INSERT INTO schema_migrations (version) VALUES ('20120909143322');

INSERT INTO schema_migrations (version) VALUES ('20120929084903');

INSERT INTO schema_migrations (version) VALUES ('20120929091629');

INSERT INTO schema_migrations (version) VALUES ('20121023050946');

INSERT INTO schema_migrations (version) VALUES ('20121105115053');

INSERT INTO schema_migrations (version) VALUES ('20121203142830');

INSERT INTO schema_migrations (version) VALUES ('20121212145626');

INSERT INTO schema_migrations (version) VALUES ('20121214083430');

INSERT INTO schema_migrations (version) VALUES ('20121218125831');

INSERT INTO schema_migrations (version) VALUES ('20121220133808');

INSERT INTO schema_migrations (version) VALUES ('20121229224803');

INSERT INTO schema_migrations (version) VALUES ('20130103081705');

INSERT INTO schema_migrations (version) VALUES ('20130103125240');

INSERT INTO schema_migrations (version) VALUES ('20130103145816');

INSERT INTO schema_migrations (version) VALUES ('20130104071929');

INSERT INTO schema_migrations (version) VALUES ('20130104122958');

INSERT INTO schema_migrations (version) VALUES ('20130105153450');

INSERT INTO schema_migrations (version) VALUES ('20130107095027');

INSERT INTO schema_migrations (version) VALUES ('20130110222425');

INSERT INTO schema_migrations (version) VALUES ('20130123163722');

INSERT INTO schema_migrations (version) VALUES ('20130123164653');

INSERT INTO schema_migrations (version) VALUES ('20130124150000');

INSERT INTO schema_migrations (version) VALUES ('20130208085827');

INSERT INTO schema_migrations (version) VALUES ('20130212104852');

INSERT INTO schema_migrations (version) VALUES ('20130213150133');

INSERT INTO schema_migrations (version) VALUES ('20130213160145');

INSERT INTO schema_migrations (version) VALUES ('20130217121320');

INSERT INTO schema_migrations (version) VALUES ('20130218070405');

INSERT INTO schema_migrations (version) VALUES ('20130305095824');

INSERT INTO schema_migrations (version) VALUES ('20130306172327');

INSERT INTO schema_migrations (version) VALUES ('20130309142322');

INSERT INTO schema_migrations (version) VALUES ('20130317162509');

INSERT INTO schema_migrations (version) VALUES ('20130318083721');

INSERT INTO schema_migrations (version) VALUES ('20130318084043');

INSERT INTO schema_migrations (version) VALUES ('20130318085152');

INSERT INTO schema_migrations (version) VALUES ('20130319162158');

INSERT INTO schema_migrations (version) VALUES ('20130319163113');

INSERT INTO schema_migrations (version) VALUES ('20130320093549');

INSERT INTO schema_migrations (version) VALUES ('20130322171458');

INSERT INTO schema_migrations (version) VALUES ('20130323143126');

INSERT INTO schema_migrations (version) VALUES ('20130325143038');

INSERT INTO schema_migrations (version) VALUES ('20130325153817');

INSERT INTO schema_migrations (version) VALUES ('20130325161150');

INSERT INTO schema_migrations (version) VALUES ('20130325165508');

INSERT INTO schema_migrations (version) VALUES ('20130325174608');

INSERT INTO schema_migrations (version) VALUES ('20130325181741');

INSERT INTO schema_migrations (version) VALUES ('20130326160252');

INSERT INTO schema_migrations (version) VALUES ('20130328124654');

INSERT INTO schema_migrations (version) VALUES ('20130328155825');

INSERT INTO schema_migrations (version) VALUES ('20130329080756');

INSERT INTO schema_migrations (version) VALUES ('20130329081612');

INSERT INTO schema_migrations (version) VALUES ('20130331095134');

INSERT INTO schema_migrations (version) VALUES ('20130331144047');

INSERT INTO schema_migrations (version) VALUES ('20130331200801');

INSERT INTO schema_migrations (version) VALUES ('20130405114540');

INSERT INTO schema_migrations (version) VALUES ('20130418172231');

INSERT INTO schema_migrations (version) VALUES ('20130418173835');

INSERT INTO schema_migrations (version) VALUES ('20130423173017');

INSERT INTO schema_migrations (version) VALUES ('20130424180017');

INSERT INTO schema_migrations (version) VALUES ('20130424183653');

INSERT INTO schema_migrations (version) VALUES ('20130425140120');

INSERT INTO schema_migrations (version) VALUES ('20130514214222');

INSERT INTO schema_migrations (version) VALUES ('20130517133311');

INSERT INTO schema_migrations (version) VALUES ('20130520092054');

INSERT INTO schema_migrations (version) VALUES ('20130520092357');

INSERT INTO schema_migrations (version) VALUES ('20130520103753');

INSERT INTO schema_migrations (version) VALUES ('20130520125924');

INSERT INTO schema_migrations (version) VALUES ('20130520140756');

INSERT INTO schema_migrations (version) VALUES ('20130520172713');

INSERT INTO schema_migrations (version) VALUES ('20130521122031');

INSERT INTO schema_migrations (version) VALUES ('20130521124342');

INSERT INTO schema_migrations (version) VALUES ('20130521171401');

INSERT INTO schema_migrations (version) VALUES ('20130521225614');

INSERT INTO schema_migrations (version) VALUES ('20130531072349');

INSERT INTO schema_migrations (version) VALUES ('20130605074725');

INSERT INTO schema_migrations (version) VALUES ('20130607165451');

INSERT INTO schema_migrations (version) VALUES ('20130710084408');

INSERT INTO schema_migrations (version) VALUES ('20130718104939');

INSERT INTO schema_migrations (version) VALUES ('20130719093816');

INSERT INTO schema_migrations (version) VALUES ('20130719113330');

INSERT INTO schema_migrations (version) VALUES ('20130724065048');

INSERT INTO schema_migrations (version) VALUES ('20130724070139');

INSERT INTO schema_migrations (version) VALUES ('20130729081847');

INSERT INTO schema_migrations (version) VALUES ('20130807083847');

INSERT INTO schema_migrations (version) VALUES ('20130815072527');

INSERT INTO schema_migrations (version) VALUES ('20130815073546');

INSERT INTO schema_migrations (version) VALUES ('20130815075659');

INSERT INTO schema_migrations (version) VALUES ('20130815101112');

INSERT INTO schema_migrations (version) VALUES ('20130823110113');

INSERT INTO schema_migrations (version) VALUES ('20130902140027');

INSERT INTO schema_migrations (version) VALUES ('20130910133213');

INSERT INTO schema_migrations (version) VALUES ('20130917094727');

INSERT INTO schema_migrations (version) VALUES ('20130920121927');

INSERT INTO schema_migrations (version) VALUES ('20130925071631');

INSERT INTO schema_migrations (version) VALUES ('20130925081815');

INSERT INTO schema_migrations (version) VALUES ('20130926070322');

INSERT INTO schema_migrations (version) VALUES ('20130926121237');

INSERT INTO schema_migrations (version) VALUES ('20130930080143');

INSERT INTO schema_migrations (version) VALUES ('20131024081428');

INSERT INTO schema_migrations (version) VALUES ('20131028110133');

INSERT INTO schema_migrations (version) VALUES ('20131028154626');

INSERT INTO schema_migrations (version) VALUES ('20131028183014');

INSERT INTO schema_migrations (version) VALUES ('20131030130320');

INSERT INTO schema_migrations (version) VALUES ('20131031072301');

INSERT INTO schema_migrations (version) VALUES ('20131031093809');

INSERT INTO schema_migrations (version) VALUES ('20131101183938');

INSERT INTO schema_migrations (version) VALUES ('20131104090808');

INSERT INTO schema_migrations (version) VALUES ('20131107124835');

INSERT INTO schema_migrations (version) VALUES ('20131107125413');

INSERT INTO schema_migrations (version) VALUES ('20131108091824');

INSERT INTO schema_migrations (version) VALUES ('20131108113632');

INSERT INTO schema_migrations (version) VALUES ('20131108113650');

INSERT INTO schema_migrations (version) VALUES ('20131111140902');

INSERT INTO schema_migrations (version) VALUES ('20131112115307');

INSERT INTO schema_migrations (version) VALUES ('20131112115308');

INSERT INTO schema_migrations (version) VALUES ('20131112115435');

INSERT INTO schema_migrations (version) VALUES ('20131114112955');

INSERT INTO schema_migrations (version) VALUES ('20131119085439');

INSERT INTO schema_migrations (version) VALUES ('20131119085625');

INSERT INTO schema_migrations (version) VALUES ('20131122175753');

INSERT INTO schema_migrations (version) VALUES ('20131126113141');

INSERT INTO schema_migrations (version) VALUES ('20131126131750');

INSERT INTO schema_migrations (version) VALUES ('20131126134024');

INSERT INTO schema_migrations (version) VALUES ('20131126184439');

INSERT INTO schema_migrations (version) VALUES ('20131128074254');

INSERT INTO schema_migrations (version) VALUES ('20131128074910');

INSERT INTO schema_migrations (version) VALUES ('20131128094614');

INSERT INTO schema_migrations (version) VALUES ('20131128094758');

INSERT INTO schema_migrations (version) VALUES ('20131128094839');

INSERT INTO schema_migrations (version) VALUES ('20131128103251');

INSERT INTO schema_migrations (version) VALUES ('20131128143205');

INSERT INTO schema_migrations (version) VALUES ('20131129095727');

INSERT INTO schema_migrations (version) VALUES ('20131202140547');

INSERT INTO schema_migrations (version) VALUES ('20131203072124');

INSERT INTO schema_migrations (version) VALUES ('20131204091623');

INSERT INTO schema_migrations (version) VALUES ('20131204103910');

INSERT INTO schema_migrations (version) VALUES ('20131206163837');

INSERT INTO schema_migrations (version) VALUES ('20131209073416');

INSERT INTO schema_migrations (version) VALUES ('20131209133946');

INSERT INTO schema_migrations (version) VALUES ('20131210155502');

INSERT INTO schema_migrations (version) VALUES ('20131212065037');

INSERT INTO schema_migrations (version) VALUES ('20131214142413');

INSERT INTO schema_migrations (version) VALUES ('20131214143004');

INSERT INTO schema_migrations (version) VALUES ('20131214143005');

INSERT INTO schema_migrations (version) VALUES ('20131220084742');

INSERT INTO schema_migrations (version) VALUES ('20131220104804');

INSERT INTO schema_migrations (version) VALUES ('20131220104805');

INSERT INTO schema_migrations (version) VALUES ('20131227080454');

INSERT INTO schema_migrations (version) VALUES ('20131227081256');

INSERT INTO schema_migrations (version) VALUES ('20140102125702');

INSERT INTO schema_migrations (version) VALUES ('20140102141643');

INSERT INTO schema_migrations (version) VALUES ('20140102144755');

INSERT INTO schema_migrations (version) VALUES ('20140102145633');

INSERT INTO schema_migrations (version) VALUES ('20140102150134');

INSERT INTO schema_migrations (version) VALUES ('20140102153949');

INSERT INTO schema_migrations (version) VALUES ('20140103084331');

INSERT INTO schema_migrations (version) VALUES ('20140103131350');

INSERT INTO schema_migrations (version) VALUES ('20140106114557');

INSERT INTO schema_migrations (version) VALUES ('20140109091819');

INSERT INTO schema_migrations (version) VALUES ('20140109093432');

INSERT INTO schema_migrations (version) VALUES ('20140109143257');

INSERT INTO schema_migrations (version) VALUES ('20140109190928');

INSERT INTO schema_migrations (version) VALUES ('20140116131654');

INSERT INTO schema_migrations (version) VALUES ('20140123141906');

INSERT INTO schema_migrations (version) VALUES ('20140124095930');

INSERT INTO schema_migrations (version) VALUES ('20140124141214');

INSERT INTO schema_migrations (version) VALUES ('20140128094422');

INSERT INTO schema_migrations (version) VALUES ('20140128094642');

INSERT INTO schema_migrations (version) VALUES ('20140128095047');

INSERT INTO schema_migrations (version) VALUES ('20140129081030');

INSERT INTO schema_migrations (version) VALUES ('20140204082210');

INSERT INTO schema_migrations (version) VALUES ('20140205092212');

INSERT INTO schema_migrations (version) VALUES ('20140205101011');

INSERT INTO schema_migrations (version) VALUES ('20140205121010');

INSERT INTO schema_migrations (version) VALUES ('20140206103152');

INSERT INTO schema_migrations (version) VALUES ('20140207133412');

INSERT INTO schema_migrations (version) VALUES ('20140219160247');

INSERT INTO schema_migrations (version) VALUES ('20140219162023');

INSERT INTO schema_migrations (version) VALUES ('20140222080916');

INSERT INTO schema_migrations (version) VALUES ('20140223190922');

INSERT INTO schema_migrations (version) VALUES ('20140223202734');

INSERT INTO schema_migrations (version) VALUES ('20140223210213');

INSERT INTO schema_migrations (version) VALUES ('20140224150322');

INSERT INTO schema_migrations (version) VALUES ('20140224151953');

INSERT INTO schema_migrations (version) VALUES ('20140225143012');

INSERT INTO schema_migrations (version) VALUES ('20140226074348');

INSERT INTO schema_migrations (version) VALUES ('20140226074445');

INSERT INTO schema_migrations (version) VALUES ('20140226074710');

INSERT INTO schema_migrations (version) VALUES ('20140226074751');

INSERT INTO schema_migrations (version) VALUES ('20140226121423');

INSERT INTO schema_migrations (version) VALUES ('20140227102627');

INSERT INTO schema_migrations (version) VALUES ('20140228164206');

INSERT INTO schema_migrations (version) VALUES ('20140228164428');

INSERT INTO schema_migrations (version) VALUES ('20140228165024');

INSERT INTO schema_migrations (version) VALUES ('20140301074143');

INSERT INTO schema_migrations (version) VALUES ('20140303131213');

INSERT INTO schema_migrations (version) VALUES ('20140304135448');

INSERT INTO schema_migrations (version) VALUES ('20140306083247');

INSERT INTO schema_migrations (version) VALUES ('20140312145533');

INSERT INTO schema_migrations (version) VALUES ('20140312150455');

INSERT INTO schema_migrations (version) VALUES ('20140314132659');

INSERT INTO schema_migrations (version) VALUES ('20140318131351');

INSERT INTO schema_migrations (version) VALUES ('20140319182117');

INSERT INTO schema_migrations (version) VALUES ('20140324073247');

INSERT INTO schema_migrations (version) VALUES ('20140328124957');

INSERT INTO schema_migrations (version) VALUES ('20140328133415');

INSERT INTO schema_migrations (version) VALUES ('20140402070713');

INSERT INTO schema_migrations (version) VALUES ('20140402070714');

INSERT INTO schema_migrations (version) VALUES ('20140411121926');

INSERT INTO schema_migrations (version) VALUES ('20140415092507');

INSERT INTO schema_migrations (version) VALUES ('20140415093234');

INSERT INTO schema_migrations (version) VALUES ('20140417084647');

INSERT INTO schema_migrations (version) VALUES ('20140417085905');

INSERT INTO schema_migrations (version) VALUES ('20140417162548');

INSERT INTO schema_migrations (version) VALUES ('20140417235732');

INSERT INTO schema_migrations (version) VALUES ('20140422120515');

INSERT INTO schema_migrations (version) VALUES ('20140425080207');

INSERT INTO schema_migrations (version) VALUES ('20140425080603');

INSERT INTO schema_migrations (version) VALUES ('20140425080731');

INSERT INTO schema_migrations (version) VALUES ('20140425081001');

INSERT INTO schema_migrations (version) VALUES ('20140425111235');

INSERT INTO schema_migrations (version) VALUES ('20140428132517');

INSERT INTO schema_migrations (version) VALUES ('20140428134415');

INSERT INTO schema_migrations (version) VALUES ('20140507104933');

INSERT INTO schema_migrations (version) VALUES ('20140507105154');

INSERT INTO schema_migrations (version) VALUES ('20140509115747');

INSERT INTO schema_migrations (version) VALUES ('20140512062911');
<|MERGE_RESOLUTION|>--- conflicted
+++ resolved
@@ -219,30 +219,6 @@
   KEY `communities_listings` (`listing_id`,`community_id`)
 ) ENGINE=InnoDB DEFAULT CHARSET=utf8;
 
-<<<<<<< HEAD
-CREATE TABLE `communities_payment_gateways` (
-  `community_id` int(11) DEFAULT NULL,
-  `payment_gateway_id` int(11) DEFAULT NULL,
-  KEY `index_communities_payment_gateways_on_community_id` (`community_id`)
-) ENGINE=InnoDB DEFAULT CHARSET=utf8;
-
-CREATE TABLE `community_categories` (
-  `id` int(11) NOT NULL AUTO_INCREMENT,
-  `community_id` int(11) DEFAULT NULL,
-  `category_id` int(11) DEFAULT NULL,
-  `share_type_id` int(11) DEFAULT NULL,
-  `created_at` datetime NOT NULL,
-  `updated_at` datetime NOT NULL,
-  `price` tinyint(1) DEFAULT '0',
-  `price_quantity_placeholder` varchar(255) DEFAULT NULL,
-  `payment` tinyint(1) DEFAULT '0',
-  `sort_priority` int(11) DEFAULT '0',
-  PRIMARY KEY (`id`),
-  KEY `community_categories` (`community_id`,`category_id`)
-) ENGINE=InnoDB DEFAULT CHARSET=utf8;
-
-=======
->>>>>>> f4cbcecd
 CREATE TABLE `community_customizations` (
   `id` int(11) NOT NULL AUTO_INCREMENT,
   `community_id` int(11) DEFAULT NULL,
