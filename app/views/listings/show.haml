--- conflicted
+++ resolved
@@ -12,38 +12,21 @@
   .col-8
     .row
       .col-12
-<<<<<<< HEAD
-        .listing-image-frame
-
-          - with_listing_image(@listing) do |listing_image|
-            %a{:href => "#", :id => "listing-image-link", :class => "listing-image-frame-content"}
-              - orientation_class = listing_image.portrait? ? "portrait" : "landscape"
-              .listing-image-vertical-centering{:class => aspect_ratio_class(listing_image) }
-                = image_tag listing_image.image.url(:big), :alt => listed_listing_title(@listing), :class => "listing-image #{aspect_ratio_class(listing_image)}"
-
-          - without_listing_image(@listing) do |reason|
-            .listing-image-frame-content
-              .listing-image-vertical-centering
-                .listing-no-image
-                  - if reason == :image_processing
-                    = t("listings.show.processing_uploaded_image")
-                  - else
-                    = t(".no_image")
-=======
-        - unless @listing.listing_images.empty?
-          - @listing.listing_images.each do |listing_image|
-            .image-frame<
-              - unless listing_image.image_processing
-                %a{:href => "#", :id => "listing-image-link"}<
-                  = image_tag listing_image.image.url(:big), {:alt => listed_listing_title(@listing), :class => "listing-main-image"}
-              - else
-                %span.listing-image-processing
-                  = t("listings.show.processing_uploaded_image")
-        - if @listing.listing_images.empty? && @listing.description.blank?
-          .image-frame
-            %span.listing-no-image
-              = t(".no_description")
->>>>>>> f9acd7e0
+        - with_image_frame(@listing) do |reason, listing_image|
+          .listing-image-frame
+            - if reason == :image_ok
+              %a{:href => "#", :id => "listing-image-link", :class => "listing-image-frame-content"}
+                - orientation_class = listing_image.portrait? ? "portrait" : "landscape"
+                .listing-image-vertical-centering{:class => aspect_ratio_class(listing_image) }
+                  = image_tag listing_image.image.url(:big), :alt => listed_listing_title(@listing), :class => "listing-image #{aspect_ratio_class(listing_image)}"
+            - else
+              .listing-image-frame-content
+                .listing-image-vertical-centering
+                  .listing-no-image
+                    - if reason == :image_processing
+                      = t("listings.show.processing_uploaded_image")
+                    - else
+                      = t(".no_description")
 
     .row
       .col-12
