:javascript
  $(document).ready(function() {
    initialize_new_listing_form_selectors("#{I18n.locale}", #{@current_community.categories_tree.to_json}, #{listing_form_menu_titles(@current_community.available_categorization_values).to_json});
  });

- content_for :extra_javascript do
  = javascript_include_tag "https://maps.google.com/maps/api/js?sensor=true"

#new_listing_form.new-listing-form.centered-section

  - @current_community.available_categorization_values.each do |attribute, values|
    - if values.size > 1
      .selected-group{:name => attribute}
        - values.each do |value|
          %a.select.selected{:href => "#", :name => value}
            .link-icon{:class => get_icon_class(value)}
<<<<<<< HEAD
            .link-text= t(".selected_#{attribute}", attribute.to_sym => t(".selected_#{value}", :default => value.capitalize))
=======
            .link-text= t(".selected_#{attribute}", attribute.to_sym => t(".selected_#{value}"))
>>>>>>> 9a4482d0
  
  %h2.listing-form-title{:id => "foo"}

  - @current_community.available_categorization_values.each do |attribute, values|
    - if values.size > 1
      .option-group{:name => attribute}
        - values.each do |value|
          %a.select.option{:href => "#", :name => value}
            .link-icon{:class => get_icon_class(value)}
            .link-text= t(".#{value}")

  .form-fields<|MERGE_RESOLUTION|>--- conflicted
+++ resolved
@@ -14,12 +14,7 @@
         - values.each do |value|
           %a.select.selected{:href => "#", :name => value}
             .link-icon{:class => get_icon_class(value)}
-<<<<<<< HEAD
             .link-text= t(".selected_#{attribute}", attribute.to_sym => t(".selected_#{value}", :default => value.capitalize))
-=======
-            .link-text= t(".selected_#{attribute}", attribute.to_sym => t(".selected_#{value}"))
->>>>>>> 9a4482d0
-  
   %h2.listing-form-title{:id => "foo"}
 
   - @current_community.available_categorization_values.each do |attribute, values|
