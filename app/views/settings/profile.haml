- content_for :javascript do
<<<<<<< HEAD
  initialize_update_profile_info_form('#{I18n.locale}','#{@person.id.to_s}');
  

//Variables needed for the map
:javascript
  var geocoder;
  var map;
  var center;
  var marker;
  var source;
  var profilemap = true;
  //var canvas;
  //var body;
=======
  initialize_update_profile_info_form('#{I18n.locale}','#{@person.id.to_s}', #{@current_community.real_name_required?});
>>>>>>> 18161884

#person_settings_form
  #settings_form_description
    = t(".these_fields_are_shown_in_your")
    = link_to(t(".profile_page"), @person) + "."

  = form_for @person do |form|
    .form_field_container
      = form.label :given_name, t(".given_name"), :class => "input"
      = form.text_field :given_name, :class => "text_field", :maxlength => "30"
      %span.profile_settings_visibility_info
        = t('.visible_to_everybody')
    .form_field_container
      = form.label :family_name, t(".family_name"), :class => "input"
      = form.text_field :family_name, :class => "text_field", :maxlength => "30"
<<<<<<< HEAD
    .form_field_container
      = form.label :street_address, t(".street_address"), :class => "input"
      = form.text_field :street_address, :class => "text_field", :maxlength => "50", :onchange => "update_map(this)"
      #flash_address{:class => "notification_text"}
    .form_field_container
      .map{:id => "map_canvas", :style => "width: 500px; height: 300px"}
        //Here initialize the elements we want to use with the map
        :javascript
          //canvas = document.getElementById("map_canvas");
          //body = document.getElementsByTagName("body").item(0);
          source = document.getElementById("person_street_address");
          $(document).ready(function(){
          initialize_map("map_canvas");
          })
          //alert($('#person_given_name'));
          //body.setAttribute("onLoad", "initialize_map(\"map_canvas\",map,center,marker,geocoder)");
          //body.setAttribute("onLoad", "initialize_map(\"map_canvas\")");
=======
      %span.profile_settings_visibility_info
        = t('.visible_to_everybody')
    .form_field_container  
      = form.label :street_address, t(".street_address"), :class => "input"
      = form.text_field :street_address, :class => "text_field", :maxlength => "50"
      %span.profile_settings_visibility_info
        = t('.visible_to_registered_users')
    .form_field_container  
      = form.label :postal_code, t(".postal_code"), :class => "input"
      = form.text_field :postal_code, :class => "text_field", :maxlength => "8"
      %span.profile_settings_visibility_info
        = t('.visible_to_registered_users')
    .form_field_container  
      = form.label :locality, t(".city"), :class => "input"
      = form.text_field :locality, :class => "text_field", :maxlength => "50"
      %span.profile_settings_visibility_info
        = t('.visible_to_registered_users')
>>>>>>> 18161884
    .form_field_container  
      = form.label :phone_number, t(".phone_number"), :class => "input"
      = form.text_field :phone_number, :class => "text_field", :maxlength => "25"
      %span.profile_settings_visibility_info
        = t('.visible_to_registered_users')
    .form_field_container  
      = form.label :description, t(".about_you"), :class => "input"
      = form.text_area :description
<<<<<<< HEAD
      = form.hidden_field :postal_code
      = form.hidden_field :locality
    = form.fields_for :location do |loc|
      = loc.hidden_field :address, :value => @person.location.address
      = loc.hidden_field :google_address, :value => @person.location.google_address
      = loc.hidden_field :latitude, :value => @person.location.latitude
      = loc.hidden_field :longitude, :value => @person.location.longitude
=======
      %span.profile_settings_visibility_info
        = t('.visible_to_everybody')
>>>>>>> 18161884
    = form.submit t("settings.save_information"), :class => "send_button"<|MERGE_RESOLUTION|>--- conflicted
+++ resolved
@@ -1,8 +1,6 @@
 - content_for :javascript do
-<<<<<<< HEAD
-  initialize_update_profile_info_form('#{I18n.locale}','#{@person.id.to_s}');
+  initialize_update_profile_info_form('#{I18n.locale}','#{@person.id.to_s}', #{@current_community.real_name_required?});
   
-
 //Variables needed for the map
 :javascript
   var geocoder;
@@ -13,9 +11,6 @@
   var profilemap = true;
   //var canvas;
   //var body;
-=======
-  initialize_update_profile_info_form('#{I18n.locale}','#{@person.id.to_s}', #{@current_community.real_name_required?});
->>>>>>> 18161884
 
 #person_settings_form
   #settings_form_description
@@ -31,7 +26,6 @@
     .form_field_container
       = form.label :family_name, t(".family_name"), :class => "input"
       = form.text_field :family_name, :class => "text_field", :maxlength => "30"
-<<<<<<< HEAD
     .form_field_container
       = form.label :street_address, t(".street_address"), :class => "input"
       = form.text_field :street_address, :class => "text_field", :maxlength => "50", :onchange => "update_map(this)"
@@ -49,25 +43,8 @@
           //alert($('#person_given_name'));
           //body.setAttribute("onLoad", "initialize_map(\"map_canvas\",map,center,marker,geocoder)");
           //body.setAttribute("onLoad", "initialize_map(\"map_canvas\")");
-=======
       %span.profile_settings_visibility_info
         = t('.visible_to_everybody')
-    .form_field_container  
-      = form.label :street_address, t(".street_address"), :class => "input"
-      = form.text_field :street_address, :class => "text_field", :maxlength => "50"
-      %span.profile_settings_visibility_info
-        = t('.visible_to_registered_users')
-    .form_field_container  
-      = form.label :postal_code, t(".postal_code"), :class => "input"
-      = form.text_field :postal_code, :class => "text_field", :maxlength => "8"
-      %span.profile_settings_visibility_info
-        = t('.visible_to_registered_users')
-    .form_field_container  
-      = form.label :locality, t(".city"), :class => "input"
-      = form.text_field :locality, :class => "text_field", :maxlength => "50"
-      %span.profile_settings_visibility_info
-        = t('.visible_to_registered_users')
->>>>>>> 18161884
     .form_field_container  
       = form.label :phone_number, t(".phone_number"), :class => "input"
       = form.text_field :phone_number, :class => "text_field", :maxlength => "25"
@@ -76,16 +53,11 @@
     .form_field_container  
       = form.label :description, t(".about_you"), :class => "input"
       = form.text_area :description
-<<<<<<< HEAD
       = form.hidden_field :postal_code
       = form.hidden_field :locality
-    = form.fields_for :location do |loc|
-      = loc.hidden_field :address, :value => @person.location.address
-      = loc.hidden_field :google_address, :value => @person.location.google_address
-      = loc.hidden_field :latitude, :value => @person.location.latitude
-      = loc.hidden_field :longitude, :value => @person.location.longitude
-=======
-      %span.profile_settings_visibility_info
-        = t('.visible_to_everybody')
->>>>>>> 18161884
-    = form.submit t("settings.save_information"), :class => "send_button"+      = form.fields_for :location do |loc|
+        = loc.hidden_field :address, :value => @person.location.address
+        = loc.hidden_field :google_address, :value => @person.location.google_address
+        = loc.hidden_field :latitude, :value => @person.location.latitude
+        = loc.hidden_field :longitude, :value => @person.location.longitude
+      = form.submit t("settings.save_information"), :class => "send_button"