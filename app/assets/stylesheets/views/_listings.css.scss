@import "compass/utilities/general/clearfix";
@import "mixins/all";

@mixin image-height($prop, $aspect-ratio) {
  #{$prop}: (em(320) - lines(1)) / $aspect-ratio;

  @include media(mobile) {
    #{$prop}: (em(480) - lines(1)) / $aspect-ratio;
  }

  @include media(large-mobile) {
    #{$prop}: (em(600) - lines(1)) / $aspect-ratio;
  }

  @include media(small-tablet) {
    #{$prop}: lines($left-column-2-3) / $aspect-ratio;
  }
}

.image-frame {
  background-color: $highlight;

  @include image-height("height", $listing-image-aspect-ratio);
  @include vertical-centering-container;
}

.listing-no-image,
.listing-image-processing {
  @include vertical-centering-text-content;
  @include large-type;
  color: $border;
  text-align: center;
}

.image-frame > a {
  @include vertical-centering-content;
}

.listing-main-image {
  @include image-height("max-height", $listing-image-aspect-ratio);

  display: block;
  max-width: 100%;
  margin: auto;
}

// Social buttons
.listing-social {
  @include clearfix();
}

.listing-fb-like-button,
.listing-tweet-button {
  float: left;
  margin-right: lines(1);
}

// Listing price
.listing-price-amount {
  @include huge-type;
  color: $light-body;
}

.listing-price-quantity {
  vertical-align: top;
  $hugeTypeLineHeight: lines(2);
  $hugeTypeFontSize: em(42);
  $hugeTypeMargin: ($hugeTypeLineHeight - em(42)) / 2;
  $quantityFontSize: lines(1);
  line-height: $hugeTypeMargin + $quantityFontSize + $hugeTypeMargin;
  color: $aside;
}

// Listing author
$listing-author-avatar-width: 108;
$listing-author-avatar-height: 108;

.listing-author {
  position: relative;
}

.listing-author-avatar {
  width: em($listing-author-avatar-width);
  height: em($listing-author-avatar-height);
  position: absolute;
  top: 0;
  left: 0;

  > a {
    display: block;
    width: 100%;
    height: 100%;

    > img {
      display: block;
      width: 100%;
      height: 100%;
    }
  }
 }

.listing-author-details {
  width: 100%;
  padding-left: em($listing-author-avatar-width);
  min-height: em($listing-author-avatar-height);
  padding-left: em($listing-author-avatar-width) + lines(0.5);
 }

.listing-author-name {
  @include big-type;
  height: em($listing-author-avatar-width, 22) / 2;
  line-height: em($listing-author-avatar-width, 22) / 2;
 }

.listing-author-contact-button {
  @extend .button;

  height: em($listing-author-avatar-width) / 2;
  line-height: em($listing-author-avatar-width) / 2;
  padding: 0;
  margin: 0;
  box-sizing: border-box;
}

// Listing author activity

.listing-author-activity {
  @include clearfix();
}

.listing-author-activity-icon {
  font-size: 32px;
  line-height: (em(32, 32) * 1.5);
  display: block;
  float: left;
  width: em(32, 32);
}

.listing-author-activity-item {
  float: left;
  width: lines($right-column-1-3) - 0.75em - em(32) - lines(1); // FIXME!!!
  margin-left: lines(0.5);
}

.listing-author-activity-description {
  @include small-type;
  color: $border;
}

// Map

// FIXME: Ugly selector
.listing-aside {
  .jsmap {
    width: 100%;
    height: lines(8);
  }
}

<<<<<<< HEAD
.listing-view-admin-links {
  margin-top: lines(0.5);
=======

// Transaction action button
.book-button {
  @include big-button($link);
  margin-top: 0;
  width: 100%;
>>>>>>> cee5b1a1
}<|MERGE_RESOLUTION|>--- conflicted
+++ resolved
@@ -157,15 +157,13 @@
   }
 }
 
-<<<<<<< HEAD
 .listing-view-admin-links {
   margin-top: lines(0.5);
-=======
+}
 
 // Transaction action button
 .book-button {
   @include big-button($link);
   margin-top: 0;
   width: 100%;
->>>>>>> cee5b1a1
 }