class Admin::CommunitiesController < ApplicationController
  
  include CommunitiesHelper
  
  before_filter :ensure_is_admin
  
  skip_filter :dashboard_only
  
  def edit_details
    @selected_tribe_navi_tab = "admin"
    @selected_left_navi_link = "tribe_details"
    @community = @current_community
  end
  
  def edit_look_and_feel
    @selected_tribe_navi_tab = "admin"
    @selected_left_navi_link = "tribe_look_and_feel"
    @community = @current_community
  end
  
  def edit_welcome_email
    @selected_tribe_navi_tab = "admin"
    @selected_left_navi_link = "welcome_email"
    @community = @current_community
    @recipient = @current_user
    @url_params = {
      :host => @current_community.full_domain,
      :ref => "welcome_email",
      :locale => @current_user.locale
    }
  end
  
  def manage_members
    @selected_tribe_navi_tab = "admin"
    @selected_left_navi_link = "manage_members"
    @community = @current_community
<<<<<<< HEAD
    @members = @current_community.members.includes(:emails).includes(:community_memberships).paginate(:page => params[:page], :per_page => 50).order(member_order(params[:sort]))
=======
    @memberships = CommunityMembership.where(:community_id => @current_community.id)
                                       .joins(:person)
                                       .paginate(:page => params[:page], :per_page => 50)
                                       .order("created_at desc")
>>>>>>> 33427c48
  end

  def posting_allowed
    CommunityMembership.where(:person_id => params[:allowed_to_post]).update_all("can_post_listings = 1")
    CommunityMembership.where(:person_id => params[:disallowed_to_post]).update_all("can_post_listings = 0")

    render nothing: true, status: 200
  end

  def test_welcome_email
    PersonMailer.welcome_email(@current_user, @current_community, true).deliver
    flash[:notice] = t("layouts.notifications.test_welcome_email_delivered_to", :email => @current_user.email)
    redirect_to edit_welcome_email_admin_community_path(@current_community)
  end

  def settings
    @selected_tribe_navi_tab = "admin"
    @selected_left_navi_link = "admin_settings"
  end
  
  def update
    return_to_action =  (params[:community_settings_page] == "look_and_feel" ? :edit_look_and_feel : :edit_details)
    
    @community = Community.find(params[:id])
    need_to_regenerate_css = params[:community][:custom_color1] != @community.custom_color1 || params[:community][:custom_color2] != @community.custom_color2 || params[:community][:cover_photo] || params[:community][:small_cover_photo]
    
    params[:community][:custom_color1] = nil if params[:community][:custom_color1] == ""
    params[:community][:custom_color2] = nil if params[:community][:custom_color2] == ""
    
    if @community.update_attributes(params[:community])
      flash[:notice] = t("layouts.notifications.community_updated")
      CommunityStylesheetCompiler.compile(@community) if need_to_regenerate_css
      redirect_to (return_to_action == :edit_look_and_feel ? 
                   edit_look_and_feel_admin_community_path(@community) : 
                   edit_details_admin_community_path(@community))  
    else
      flash.now[:error] = t("layouts.notifications.community_update_failed")
      render :action => return_to_action  
    end
  end

  def update_settings
    @community = Community.find(params[:id])
    if @community.update_attributes(params[:community])
      flash[:notice] = t("layouts.notifications.community_updated")
      redirect_to settings_admin_community_path(@current_community)
    else
      flash.now[:error] = t("Update failed")
      render :action => "settings"
    end
  end
  
  private

  def member_order(sort_param)
    case sort_param
    when "name_asc"
      "given_name ASC"
    when "name_desc"
      "given_name DESC"
    when "email_asc"
      "emails.address ASC"
    when "email_desc"
      "emails.address DESC"
    when "join_date_asc"
      "created_at ASC"
    when "join_date_desc"
      "created_at DESC"
    when "posting_allowed_asc"
      "community_memberships.can_post_listings ASC"
    when "posting_allowed_desc"
      "community_memberships.can_post_listings DESC"
    else
      "created_at DESC"
    end
  end

end<|MERGE_RESOLUTION|>--- conflicted
+++ resolved
@@ -1,4 +1,5 @@
 class Admin::CommunitiesController < ApplicationController
+  helper_method :member_sort_column, :member_sort_direction
   
   include CommunitiesHelper
   
@@ -34,14 +35,10 @@
     @selected_tribe_navi_tab = "admin"
     @selected_left_navi_link = "manage_members"
     @community = @current_community
-<<<<<<< HEAD
-    @members = @current_community.members.includes(:emails).includes(:community_memberships).paginate(:page => params[:page], :per_page => 50).order(member_order(params[:sort]))
-=======
     @memberships = CommunityMembership.where(:community_id => @current_community.id)
-                                       .joins(:person)
+                                       .includes(:person => :emails)
                                        .paginate(:page => params[:page], :per_page => 50)
-                                       .order("created_at desc")
->>>>>>> 33427c48
+                                       .order("#{member_sort_column} #{member_sort_direction}")
   end
 
   def posting_allowed
@@ -96,27 +93,23 @@
   
   private
 
-  def member_order(sort_param)
-    case sort_param
-    when "name_asc"
-      "given_name ASC"
-    when "name_desc"
-      "given_name DESC"
-    when "email_asc"
-      "emails.address ASC"
-    when "email_desc"
-      "emails.address DESC"
-    when "join_date_asc"
-      "created_at ASC"
-    when "join_date_desc"
-      "created_at DESC"
-    when "posting_allowed_asc"
-      "community_memberships.can_post_listings ASC"
-    when "posting_allowed_desc"
-      "community_memberships.can_post_listings DESC"
+  def member_sort_column
+    case params[:sort]
+    when "name"
+      "people.given_name"
+    when "email"
+      "emails.address"
+    when "join_date"
+      "created_at"
+    when "posting_allowed"
+      "can_post_listings"
     else
-      "created_at DESC"
+      "created_at"
     end
   end
 
+  def member_sort_direction
+    params[:direction] || "desc"
+  end
+
 end