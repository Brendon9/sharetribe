class PeopleController < Devise::RegistrationsController
  
  include UrlHelper
  
  layout :choose_layout
  
  protect_from_forgery :except => :create
  
  before_filter :only => [ :update, :update_avatar ] do |controller|
    controller.ensure_authorized "you_are_not_authorized_to_view_this_content"
  end
  
  before_filter :person_belongs_to_current_community, :only => :show
  before_filter :ensure_is_admin, :only => [ :activate, :deactivate ]
  
<<<<<<< HEAD
  skip_filter :check_email_confirmation, :only => [ :update]
=======
  skip_filter :dashboard_only
  skip_filter :single_community_only, :only => [ :create, :check_username_availability, :check_email_availability ]
  skip_filter :not_public_in_private_community, :only => [ :new, :create, :check_username_availability, :check_email_availability_and_validity, :check_email_availability, :check_invitation_code]
  skip_filter :cannot_access_without_joining, :only => [ :check_email_validity, :check_invitation_code ]
>>>>>>> 9a0cbb8f
  
  if ApplicationHelper.use_asi?
    # We don't use devise's authentication with ASI
    skip_filter :authenticate_scope! 
  end
  
  helper_method :show_closed?
  
  def index
    # this is not yet in use in this version of Kassi, but old URLs point here so implement this to avoid errors
   render :file => "#{RAILS_ROOT}/public/404.html", :layout => false, :status => 404
  end
  
  def show
    @community_membership = CommunityMembership.find_by_person_id_and_community_id(@person.id, @current_community.id)
    @listings = params[:type] && params[:type].eql?("requests") ? @person.requests : @person.offers
    @listings = show_closed? ? @listings : @listings.open 
    @listings = @listings.visible_to(@current_user, @current_community).order("open DESC, id DESC").paginate(:per_page => 15, :page => params[:page])
    render :partial => "listings/additional_listings" if request.xhr?
  end

  def new
    redirect_to root if logged_in?
    @person = Person.new
    @container_class = params[:private_community] ? "container_12" : "container_24"
    @grid_class = params[:private_community] ? "grid_6 prefix_3 suffix_3" : "grid_10 prefix_7 suffix_7"
  end

  def create
    @current_community ? domain = "http://#{with_subdomain(params[:community])}" : domain = "http://www.#{[request.domain, request.port_string].join}"
    error_redirect_path = domain + sign_up_path
    
    if params[:person][:email_confirmation].present? # Honey pot for spammerbots
      flash[:error] = :registration_considered_spam
      ApplicationHelper.send_error_notification("Registration Honey Pot is hit.", "Honey pot")
      redirect_to error_redirect_path and return
    end
    
    if @current_community && @current_community.join_with_invite_only? || params[:invitation_code]

      unless Invitation.code_usable?(params[:invitation_code], @current_community)
        # abort user creation if invitation is not usable. 
        # (This actually should not happen since the code is checked with javascript)
        ApplicationHelper.send_error_notification("Invitation code check did not prevent submiting form, but was detected in the controller", "Invitation code error")
        
        # TODO: if this ever happens, should change the message to something else than "unknown error"
        flash[:error] = :unknown_error
        redirect_to error_redirect_path and return
      else
        invitation = Invitation.find_by_code(params[:invitation_code].upcase)
      end
    end
        
    @person = Person.new
    if APP_CONFIG.use_recaptcha && @current_community && @current_community.use_captcha && !verify_recaptcha_unless_already_accepted(:model => @person, :message => t('people.new.captcha_incorrect'))
        
      # This should not actually ever happen if all the checks work at Kassi's end.
      # Anyway if Captha responses with error, show message to user
      # Also notify admins that this kind of error happened.
      # TODO: if this ever happens, should change the message to something else than "unknown error"
      flash[:error] = :unknown_error
      ApplicationHelper.send_error_notification("New user Sign up failed because Captha check failed, when it shouldn't.", "Captcha error")
      redirect_to error_redirect_path and return
    end


    params[:person][:locale] =  params[:locale] || APP_CONFIG.default_locale
    params[:person][:test_group_number] = 1 + rand(4)
    
    # skip email confirmation unless it's required in this community
    params[:person][:confirmed_at] = (@current_community.email_confirmation ? nil : Time.now) if @current_community
    
    params[:person][:show_real_name_to_other_users] = false unless (params[:person][:show_real_name_to_other_users] || (@current_community && !@current_community.select_whether_name_is_shown_to_everybody))
    
    if use_asi?
      # Open an ASI Session first only for Kassi to be able to create a user
      @session = Session.create
      session[:cookie] = @session.cookie
    end
    
    # Try to create a new person in ASI.
    begin
      if use_asi?
        @person = Person.create(params[:person].except(:email_confirmation), session[:cookie], @current_community.use_asi_welcome_mail?)
      else
        params["person"].delete(:terms) #remove terms part which confuses Devise
        
        # This part is copied from Devise's regstration_controller#create
        build_resource
        @person = resource
        if @person.save
          sign_in(resource_name, resource)
        end
      end
      @person.set_default_preferences
      # Make person a member of the current community
      if @current_community
        membership = CommunityMembership.new(:person => @person, :community => @current_community, :consent => @current_community.consent)
        membership.invitation = invitation if invitation.present?
        membership.save!
      end
    rescue RestClient::RequestFailed => e
      logger.info "Person create failed because of #{JSON.parse(e.response.body)["messages"]}"
      # This should not actually ever happen if all the checks work at Kassi's end.
      # Anyway if ASI responses with error, show message to user
      # Now it's unknown error, since picking the message from ASI and putting it visible without translation didn't work for some reason.
      # Also notify admins that this kind of error happened.
      flash[:error] = :unknown_error
      ApplicationHelper.send_error_notification("New user Sign up failed because ASI returned: #{JSON.parse(e.response.body)["messages"]}", "Signup error")
      redirect_to error_redirect_path and return
    end
    session[:person_id] = @person.id
    flash[:notice] = [:login_successful, (@person.given_name_or_username + "!").to_s, person_path(@person)]
    
    # If invite was used, reduce usages left
    invitation.use_once! if invitation.present?
    
    Delayed::Job.enqueue(CommunityJoinedJob.new(@person.id, @current_community.id, request.host)) if @current_community
    
    if !@current_community
      session[:consent] = APP_CONFIG.consent
      redirect_to domain + new_tribe_path
    elsif @current_community.email_confirmation
      flash[:notice] = "account_creation_succesful_you_still_need_to_confirm_your_email"
      redirect_to :controller => "sessions", :action => "confirmation_pending"
    else
      redirect_to(session[:return_to].present? ? domain + session[:return_to]: domain + root_path)
    end
  end
  
  def create_facebook_based
    username = Person.available_username_based_on(session["devise.facebook_data"]["username"])
    
    person_hash = {
      :username => username,
      :given_name => session["devise.facebook_data"]["given_name"],
      :family_name => session["devise.facebook_data"]["family_name"],
      :email => session["devise.facebook_data"]["email"],
      :facebook_id => session["devise.facebook_data"]["id"],
      :locale => I18n.locale,
      :test_group_number => 1 + rand(4),
      :confirmed_at => Time.now,  # We trust that Facebook has already confirmed these and save the user few clicks
      :password => Devise.friendly_token[0,20]
    }
    @person = Person.create!(person_hash)
    @person.set_default_preferences

    @person.store_picture_from_facebook
    

    session[:person_id] = @person.id    
    sign_in(resource_name, @person)
    flash[:notice] = [:login_successful, (@person.given_name_or_username + "!").to_s, person_path(@person)]
    
    # We don't create the community membership yet, because we can use the already existing checks for invitations and email types.
    redirect_to :controller => :community_memberships, :action => :new
  end
  
  def update
    
	  if params[:person] && params[:person][:location] && (params[:person][:location][:address].empty?) || (params[:person][:street_address].blank? || params[:person][:street_address].empty?)
      params[:person].delete("location")
      if @person.location
        @person.location.delete
      end
	  end
	  
	  #Check that people don't exploit changing email to be confirmed to join an email restricted community
	  if params["request_new_email_confirmation"] && ! email_allowed?(params[:person][:email], @current_community)
	    flash[:error] = t("people.new.email_not_allowed")
	    redirect_to :back and return
    end
	  
    begin
      if @person.update_attributes(params[:person], session[:cookie])
        if params[:person][:password] && !use_asi?
          #if password changed Devise needs a new sign in.
          sign_in @person, :bypass => true
        end
        flash[:notice] = :person_updated_successfully
        
        # Send new confirmation email, if was changing for that 
        if params["request_new_email_confirmation"]
            @person.send_confirmation_instructions
            flash[:notice] = :email_confirmation_sent_to_new_address
        end
      else
        flash[:error] = @person.errors.first
      end
    rescue RestClient::RequestFailed => e
      flash[:error] = "update_error"
    end
    
    redirect_to :back
    
  end
  
  def update_avatar
    if params[:person] && params[:person][:image] && (use_asi? ? @person.update_avatar(params[:person][:image], session[:cookie]) : @person.update_attributes(params[:person]))
      flash[:notice] = :avatar_upload_successful
    else 
      flash[:error] = :avatar_upload_failed
    end
    redirect_to avatar_person_settings_path(:person_id => @current_user.id.to_s)  
  end
  
  def check_username_availability
    respond_to do |format|
      format.json { render :json => Person.username_available?(params[:person][:username]) }
    end
  end
  
  #This checks also that email is allowed for this community
  def check_email_availability_and_validity
    available = true
    
    #first check if the community allows this email
    if @current_community.allowed_emails.present?
      available = email_allowed_for_community?(params[:person][:email], @current_community)
    end
    
    if available
      # Then check if it's already in use
      check_email_availability
    else #respond false  
      respond_to do |format|
        format.json { render :json => available }
      end
    end
  end
  
  # this checks only that email is not already in use
  def check_email_availability
    # check if it's already in use
    if @current_user && (@current_user.email == params[:person][:email] || Email.find_by_address_and_person_id(params[:person][:email], @current_user.id) )
      # Current user's own email should not be shown as unavailable
      available = true
    else
      available = Person.email_available?(params[:person][:email])
    end
    
    respond_to do |format|
      format.json { render :json => available }
    end
  end
  
  #This checks only that email is valid
  def check_email_validity
    valid = true
    if @current_community.allowed_emails.present?
      valid = email_allowed_for_community?(params[:community_membership][:email], @current_community)
    end
    respond_to do |format|
      format.json { render :json => valid }
    end
  end
  
  def check_invitation_code
    respond_to do |format|
      format.json { render :json => Invitation.code_usable?(params[:invitation_code], @current_community) }
    end
  end
  
  def show_closed?
    params[:closed] && params[:closed].eql?("true")
  end

  def check_captcha
    if verify_recaptcha_unless_already_accepted
      render :json => "success" and return
    else
      render :json => "failed" and return
    end
  end
  
  # Showed when somebody tries to view a profile of
  # a person that is not a member of that community
  def not_member
  end

  def activate
    change_active_status("activated")
  end
  
  def deactivate
    change_active_status("deactivated")
  end

  private
  
  def choose_layout
    if @current_community && @current_community.private && action_name.eql?("new")
      'private'
    else
      'application'
    end
  end
  
  def verify_recaptcha_unless_already_accepted(options={})
    # Check if this captcha is already accepted, because ReCAPTCHA API will return false for further queries
    if session[:last_accepted_captha] == "#{params["recaptcha_challenge_field"]}#{params["recaptcha_response_field"]}"
      return true
    else
      accepted = verify_recaptcha(options)
      if accepted
        session[:last_accepted_captha] = "#{params["recaptcha_challenge_field"]}#{params["recaptcha_response_field"]}"
      end
      return accepted
    end
  end
  
  
  def change_active_status(status)
    @person = Person.find(params[:id])
    #@person.update_attribute(:active, 0)
    @person.update_attribute(:active, (status.eql?("activated") ? true : false))
    @person.listings.update_all(:open => false) if status.eql?("deactivated") 
    notice = "person_#{status}"
    respond_to do |format|
      format.html { 
        flash[:notice] = notice
        redirect_to @person
      }
      format.js {
        flash.now[:notice] = notice
        render :layout => false 
      }
    end
  end
  
<<<<<<< HEAD
  def email_allowed?(email, community)
    return true if community.allowed_emails.nil?
    
    allowed = false
    allowed_array = community.allowed_emails.split(",")
    
    allowed_array.each do |allowed_domain_or_address|
      allowed_domain_or_address.strip!
      allowed_domain_or_address.gsub!('.', '\.') #change . to be \. to only match a dot, not any char
      if email =~ /#{allowed_domain_or_address}$/
        allowed = true
        break
      end
    end
    
    return allowed
  end
  
=======
>>>>>>> 9a0cbb8f
end<|MERGE_RESOLUTION|>--- conflicted
+++ resolved
@@ -13,14 +13,12 @@
   before_filter :person_belongs_to_current_community, :only => :show
   before_filter :ensure_is_admin, :only => [ :activate, :deactivate ]
   
-<<<<<<< HEAD
   skip_filter :check_email_confirmation, :only => [ :update]
-=======
   skip_filter :dashboard_only
   skip_filter :single_community_only, :only => [ :create, :check_username_availability, :check_email_availability ]
   skip_filter :not_public_in_private_community, :only => [ :new, :create, :check_username_availability, :check_email_availability_and_validity, :check_email_availability, :check_invitation_code]
   skip_filter :cannot_access_without_joining, :only => [ :check_email_validity, :check_invitation_code ]
->>>>>>> 9a0cbb8f
+
   
   if ApplicationHelper.use_asi?
     # We don't use devise's authentication with ASI
@@ -351,7 +349,6 @@
     end
   end
   
-<<<<<<< HEAD
   def email_allowed?(email, community)
     return true if community.allowed_emails.nil?
     
@@ -370,6 +367,4 @@
     return allowed
   end
   
-=======
->>>>>>> 9a0cbb8f
 end