--- conflicted
+++ resolved
@@ -96,9 +96,8 @@
     
     # Try to create a new person in ASI.
     begin
-<<<<<<< HEAD
       if use_asi?
-        @person = Person.create(params[:person], session[:cookie], @current_community.use_asi_welcome_mail?)
+        @person = Person.create(params[:person].except(:email2), session[:cookie], @current_community.use_asi_welcome_mail?)
       else
         # This part is copied from Devise's regstration_controller#create
 
@@ -108,9 +107,6 @@
           sign_in(resource_name, resource)
         end
       end
-=======
-      @person = Person.create(params[:person].except(:email2), session[:cookie], @current_community.use_asi_welcome_mail?)
->>>>>>> e5c44e32
       @person.set_default_preferences
       # Make person a member of the current community
       membership = CommunityMembership.new(:person => @person, :community => @current_community, :consent => @current_community.consent)
