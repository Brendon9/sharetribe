--- conflicted
+++ resolved
@@ -93,11 +93,7 @@
     flash[:notice] = [:login_successful, (@current_user.given_name_or_username + "!").to_s, person_path(@current_user)]
     
     @current_user.update_attribute(:active, true) unless @current_user.active?
-<<<<<<< HEAD
-    
-=======
     EventFeedEvent.create(:person1_id => @current_user.id, :community_id => current_community.id, :category => "login")
->>>>>>> 63f4dc17
     if session[:return_to]
       redirect_to domain + session[:return_to]
       session[:return_to] = nil
