--- conflicted
+++ resolved
@@ -180,7 +180,6 @@
   end
   
   def generate_customization_stylesheet
-<<<<<<< HEAD
     if custom_color1 || cover_photo.present?
       
       FileUtils.cp("app/assets/stylesheets/application.scss", "app/assets/stylesheets/#{stylesheet_filename}.scss" )
@@ -195,6 +194,12 @@
                         "$link: ##{custom_color1};",
                         true)
       end
+      if custom_color2.present? 
+        replace_in_file("app/assets/stylesheets/customizations-#{domain}.scss",
+                        /\$link2:\s*#\w{6};/,
+                        "$link2: ##{custom_color2};",
+                        true)
+      end
       if cover_photo.present?
         replace_in_file("app/assets/stylesheets/customizations-#{domain}.scss",
                         /background-image:\s*url\(\"[^\"]+\"\);/,
@@ -202,27 +207,6 @@
                         true)
       end
     end
-=======
-    FileUtils.cp("app/assets/stylesheets/application.scss", "app/assets/stylesheets/#{stylesheet_filename}.scss" )
-    FileUtils.cp("app/assets/stylesheets/customizations.scss", "app/assets/stylesheets/customizations-#{domain}.scss" )
-    replace_in_file("app/assets/stylesheets/#{stylesheet_filename}.scss",
-                    "@import 'customizations';",
-                    "@import 'customizations-#{domain}';",
-                    true)
-    replace_in_file("app/assets/stylesheets/customizations-#{domain}.scss",
-                    /\$link:\s*#\w{6};/,
-                    "$link: ##{custom_color1};",
-                    true)
-    replace_in_file("app/assets/stylesheets/customizations-#{domain}.scss",
-                    /\$link2:\s*#\w{6};/,
-                    "$link2: ##{custom_color2};",
-                    true)
-    replace_in_file("app/assets/stylesheets/customizations-#{domain}.scss",
-                    /background-image:\s*url\(\"[^\"]+\"\);/,
-                    "background-image: url(\"#{cover_photo.url(:header)}\");",
-                    true)
-    
->>>>>>> a9482849
   end
   
   def stylesheet_filename
