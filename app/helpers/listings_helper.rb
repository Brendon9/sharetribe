--- conflicted
+++ resolved
@@ -80,17 +80,6 @@
     if @current_community.vat then " " + t("listings.displayed_price.price_excludes_vat") else "" end
   end
 
-<<<<<<< HEAD
-  def is_image_processing?(listing)
-    with_first_listing_image(listing) do |first_image|
-      first_image.image_processing
-    end
-  end
-
-  def with_image_frame(listing, current_image, &block)
-    if current_image then
-      if current_image.image_processing then
-=======
   def has_images?(listing)
     !listing.listing_images.empty?
   end
@@ -99,7 +88,6 @@
     if self.has_images?(listing) then
       first_image = listing.listing_images.first
       if !first_image.image_ready? then
->>>>>>> ca6753da
         block.call(:image_processing, nil)
       else
         block.call(:image_ok, current_image)
