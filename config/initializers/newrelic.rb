<<<<<<< HEAD
#require 'newrelic_rpm'
=======
if APP_CONFIG.use_newrelic
  require 'newrelic_rpm'
end
>>>>>>> a1ae8387
<|MERGE_RESOLUTION|>--- conflicted
+++ resolved
@@ -1,7 +1,3 @@
-<<<<<<< HEAD
-#require 'newrelic_rpm'
-=======
 if APP_CONFIG.use_newrelic
   require 'newrelic_rpm'
-end
->>>>>>> a1ae8387
+end