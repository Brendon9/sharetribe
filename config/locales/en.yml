--- conflicted
+++ resolved
@@ -7,12 +7,9 @@
         listing_categories: "Listing categories"
         create_a_new_category: "+ Create a new category"
         remove_category_confirmation: "Are you sure you want to remove category '%{category_name}'?"
-<<<<<<< HEAD
-=======
         saving_order: "Saving category order"
         save_order_successful: "Successfully saved category order"
         save_order_error: "An error occured while saving category order. Please refresh the page and try again."
->>>>>>> b5385830
       new:
         new_listing_category: "New listing category"
       form:
