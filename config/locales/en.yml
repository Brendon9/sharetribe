en:
  admin:
    communities:
      edit_details:
        community_details: "Community details"
        community_look_and_feel: "Community look and feel"
        edit_community: "Edit community \"%{community_name}\" details"
        community_name: "Community name"
        community_slogan: "Community slogan"
        community_description: "Community description"
        update_information: "Update information"
        invite_people: "Invite people to this community"
      edit_look_and_feel:
        edit_community_look_and_feel: "Edit community \"%{community_name}\" look and feel"
        community_logo: "Logo"
        community_cover_photo: "Cover photo"
        community_custom_color1: "Main color"
        logo_instructions_text: "Logo file will be cut in square and resized to 192x192 pixel if needed."
        cover_photo_instructions_text: "Cover photo file will be resized to 1600x195 pixel size and taller images will be cut in the middle."
        custom_color1_instructions_text: "You can change the main color of the user interface of this community by entering a hex color value. <a href=\"http://www.colorpicker.com/?colorcode=D96E21\" target=\"_blank\">ColorPicker.com</a> can help you choose the color and copy the code here."
        invalid_color_code: "Color code should contain 6 numbers or letters A-F, for example D96E21"
    emails:
      new:
        send_email_to_members: "Send an email to members"
        send_email_to_members_title: "Send an email to all the members of this community"
        email_subject: "Email subject"
        email_content: "Email content"
        email_content_placeholder: "What do you want to say to the members?"
        email_language: "Language of the email receivers"
        any_language: "Any language"
        send_email: "Send the email"
        message_will_be_sent_only_to_people_with_this_language: "Note: the email will be sent only to the members who are using %{service_name} in the language you choose."
        email_sent: "Email sent."
    news_items:
      index:
        news_items: "Newest articles"
        create_news_item: "Create an article"
        no_news: "No news"
        loading_more_news: "Loading more news"
      new:
        new_news_item: "Create an article"
        edit_news_item: "Edit article"
        index_news_item: "Create an article"
        title: "Title:"
        content: "Content:"
        save_news_item: "Save article"
      news_item:
        edit_news_item: Edit
        delete_news_item: Delete
    polls:
      index:
        polls: Polls
        create_poll: "Create a poll"
        no_polls: "No polls"
      edit_poll_links:
        close_poll: Close
        open_poll: Open
        edit_poll: Edit
        delete_poll: Delete
      new:
        add_option: "Add option"
        new_poll: "Create a poll"
        edit_poll: "Edit poll"
        title: "Title:"
        save_poll: "Save poll"
      new_option:
        option: Option
        remove_option: "Remove option"
      poll_status:
        open: Open
        closed: Closed
      show:
        edit_poll: "Edit poll"
  common:
    default_community_slogan: "Lend, sell, help, share"
    default_community_description: "%{service_name} is a place where the members of our community can share goods, services, rides, and spaces."
    cancel: Cancel
    fields_that_are_mandatory: "Fields marked with star (*) are mandatory."
    or: or
    password: Password
    service_name: "%{service_name}"
    share_types:
      request: request
      offer: offer
      borrow: borrowing
      buy: buying
      give_away: "giving away"
      lend: lending
      receive: "taking for free"
      rent: renting
      rent_out: "renting out"
      sell: selling
      trade: swapping
      offer_to_swap: swapping
      request_to_swap: swapping
      share_for_free: "sharing for free"
      accept_for_free: "wanting to use for free"
    categories:
      item: "items"
      favor: "services"
      rideshare: "rideshare"
      housing: "spaces"
    username: Username
    username_or_email: "Email or username"
    what_is_this: "What's this?"
  conversations:
    accept:
      respond_to_offer: "Respond to an offer"
      respond_to_request: "Respond to a request"
      accept_offer: "Accept the offer"
      accept_request: "Accept the request"
      reject_offer: "Not this time"
      reject_request: "Not this time"
      close_listing: "Close the listing %{listing_title_link}"
      update_later: "Update the listing later"
      optional_message: "Optional message"
    confirm:
      confirm_description: "If your request has been fulfilled you should confirm it as done. Then you can give feedback to the other party."
      cancel_description: "If your request was not fulfilled, you can mark it as 'not happened'. You can still give feedback to the other party and describe what happened."
      confirm: "Mark completed"
      cancel: "Did not happen"
      continue: "Continue"
      give_feedback_to: "Give feedback to %{person_link}"
      do_not_give_feedback: "Skip feedback"
    index:
      messages_from_all_tribes: "This view contains messages you have exchanged with other people in all the %{service_name} communities you belong to."
      loading_more_messages: "Loading more messages"
      message_partitive: message
      messages_partitive: messages
      no_received_messages: "No received messages"
      no_sent_messages: "No sent messages"
    conversation:
      accepted_request: "Request accepted."
      accepted_offer: "Offer accepted."
      rejected_request: "Request rejected."
      rejected_offer: "Offer rejected."
      confirmed_request: "Request completed."
      confirmed_offer: "Offer completed."
      canceled_request: "Request canceled."
      canceled_offer: "Offer canceled."
    message:
      accepted_request: "accepted the request"
      accepted_offer: "accepted the offer"
      rejected_request: "rejected the request"
      rejected_offer: "rejected the offer"
      confirmed_request: "marked the request as completed"
      confirmed_offer: "marked the offer as completed"
      canceled_request: "canceled the request"
      canceled_offer: "canceled the offer"
    new:
      offer_message_form_title: "Offer %{listing} to %{person}"
      offer_message_title: "Offer: %{title}"
      request_message_form_title: "Request %{listing} from %{person}"
      request_message_title: "Request: %{title}"
      favor_offer_message_form_title: "Ask help from %{person}"
      favor_offer_message_title: "Service request: %{title}"
      favor_request_message_form_title: "Offer help to %{person}"
      favor_request_message_title: "Service offer: %{title}"
      housing_offer_message_form_title: "Offer space to %{person}"
      housing_offer_message_title: "Space request: %{title}"
      housing_request_message_form_title: "Request space from %{person}"
      housing_request_message_title: "Space available: %{title}"
      item_offer_lend_message_form_title: "Borrow %{listing} from %{person}"
      item_offer_sell_message_form_title: "Buy %{listing} from %{person}"
      item_offer_give_away_message_form_title: "Get %{listing} from %{person}"
      item_offer_trade_message_form_title: "Swap %{listing} with %{person}"
      item_offer_rent_out_message_form_title: "Rent %{listing} from %{person}"
      item_request_borrow_message_form_title: "Lend %{listing} to %{person}"
      item_request_buy_message_form_title: "Sell %{listing} to %{person}"
      item_request_take_for_free_message_form_title: "Give %{listing} to %{person}"
      item_request_trade_message_form_title: "Swap %{listing} with %{person}"
      item_request_rent_message_form_title: "Rent out %{listing} to %{person}"
      housing_offer_sell_message_form_title: "Buy %{listing} from %{person}"
      housing_offer_rent_out_message_form_title: "Rent %{listing} from %{person}"
      housing_offer_share_for_free_message_form_title: "Request %{listing} from %{person}"
      housing_offer_accept_for_free_message_form_title: "Offer %{listing} to %{person}"
      housing_request_buy_message_form_title: "Sell %{listing} to %{person}"
      housing_request_rent_message_form_title: "Rent out %{listing} to %{person}"
      item_offer_message_title: "Item request: %{title}"
      item_request_message_form_title: "Offer an item to %{person}"
      item_request_message_title: "Item offer: %{title}"
      message: Message
      rideshare_offer_message_form_title: "Ask for a ride from %{person}"
      rideshare_offer_message_title: "Rideshare request: %{title}"
      rideshare_request_message_form_title: "Offer a ride to %{person}"
      rideshare_request_message_title: "Rideshare offer: %{title}"
      send_offer_message: "Send the offer"
      send_request_message: "Send the request"
      send_message: "Send message"
      this_message_is_private: "This message is private between you and %{person}. %{person} will be notified of this message by email."
      you_will_get_notified_of_acceptance: "You will get an email notification when %{person} accepts or rejects your proposal."
      you_will_get_notified: "You will get an email notification when %{person} answers you."
      title: Title
      send_message_to_user: "Send message to %{person}"
    notifications:
      badgenotification:
        see_all_your_badges: "See all your badges"
        you_have_earned_badge: "You have earned the badge"
      comment_to_followed_listing_notification:
        has_commented: "%{author} has commented on"
        offer_you_follow: "an offer you follow"
        request_you_follow: "a request you follow"
      listing_updated_notification:
        has_updated: "has updated"
        offer_you_follow: "an offer you follow"
        request_you_follow: "a request you follow"
      comment_to_own_listing_notification:
        has_commented: "%{author} has commented on"
        your_offer: "your offer"
        your_request: "your request"
      loading_more_notifications: "Loading more notifications"
      no_notifications: "No notifications."
      notifications_from_all_tribes: "This view contains notifications from all the tribes you belong to."
      testimonialnotification:
        give_feedback_to: "Give feedback to %{name}"
        has_given_you_feedback_on_event: "has given you feedback on event"
        see_all_the_feedback_you_have_received: "see all the feedback you have received"
    show:
      in_response_to_offer: "about offer"
      in_response_to_request: "about request"
      offer_sent_by: "Offer sent by"
      offer_sent_to: "Offer sent to"
      request_sent_by: "Request sent by"
      request_sent_to: "Request sent to"
      send_reply: "Send reply"
      write_a_reply: "Write a reply:"
      conversation_about_listing: "With %{person} about %{listing}"
      conversation_with_user: "With %{person}"
      last_message_at: "(latest message %{time})"
    status:
      feedback_given: "Feedback given"
      feedback_skipped: "Feedback skipped"
      give_feedback: "Give feedback"
      offer_accepted: "Offer accepted"
      offer_rejected: "Offer rejected"
      offer_canceled: "Offer canceled"
      offer_confirmed: "Offer completed"
      pay: "Pay"
      request_accepted: "Request accepted"
      request_rejected: "Request rejected"
      request_confirmed: "Request completed"
      request_canceled: "Request canceled"
      skip_feedback: "Skip feedback"
      waiting_for_listing_author_to_accept_offer: "Waiting for %{listing_author_name} to accept the offer"
      waiting_for_listing_author_to_accept_request: "Waiting for %{listing_author_name} to accept the request"
      waiting_confirmation_from_requester: "Waiting for %{requester_name} to mark the request as completed"
      waiting_payment_from_requester: "Waiting for %{requester_name} to pay"
    status_link:
      accept_offer: "Accept offer"
      accept_request: "Accept request"
      reject_offer: "Not this time"
      reject_request: "Not this time"
      confirm: "Mark completed"
      cancel: "Did not happen"
  communities:
    map_bubble:
      view_tribe: "View tribe"
    email_confirmation_pending:
      confirmation_pending: "Please confirm your email address"
    enter_organization_email:
      enter_your_organization_email: "Enter your %{community_category} email"
      only_people_with_verified_email_address_can_join_your_tribe: "Only people with a verified %{community_category} email address can join this tribe."
      continue: Continue
      tribe_exists: "Tribe exists!"
      this_tribe_exists_already: "This tribe exists already! Do you want to join it?"
    done:
      done: Done!
      tribe_created_successfully: "You have successfully created your tribe."
      go_to_your_tribe: "Go to your tribe"
      we_will_contact_you_about_invoicing: "We will contact you later by email about invoicing."
    index:
      find_your_local_tribe: "Find your local tribe"
      or_start_your_own: "...or %{start_your_own_tribe_link}"
      start_your_own_tribe_link: "start your own!"
    select_pricing_plan:
      select_your_plan: "Select your plan"
      pick_one_of_the_options_below: "Pick one of the options below."
      create_for_free: "Create for free"
      contact_us: "Contact us"
      free_plan: "Free plan"
      max_members: "Max. %{number} members"
      premium_plan: "Premium plan"
      care_free_user_support: "Prioritized user support"
      create_your_tribe: "Create your tribe"
      professional_plan: "Customizable plan"
      unlimited_members: "Unlimited members"
      intranet_integration: "Intranet integration"
      no_charge: "Free of charge"
      euros_per_month_premium: "%{price} euros/month (incl. VAT)"
      custom_domain: "Custom domain"
      you_can_change_and_cancel: "You can change or cancel the plan later at any time."
      we_help_you_get_started: "We help to gather the people"
      discounts_available_for_non_profits: "We have 50% discount for non-profit organizations"
    select_tribe_category_form:
      what_kind_of_tribe_do_you_want_to_create: "What kind of tribe do you want to create?"
      first_tell_us_what_kind_of_community_the_tribe_is_for_by_selecting_one_option_below: "First tell us what kind of community you represent by selecting one from below."
      company: Company
      university: University
      town: Town
      congregation: Congregation
      association: Association
      neighborhood: Neighborhood
      apartment_building: "Apartment building"
      other: Other
    new_tribe_form:
      create_a_tribe_in_a_minute: "Create a new tribe in a minute"
      welcome_now_create_your_tribe: "Welcome %{name}! Go ahead and create your tribe."
      name_of_your_tribe: "Name of your tribe"
      web_address_of_your_tribe: "Web address of your tribe"
      slogan_of_your_tribe: "Slogan of your tribe"
      describe_your_tribe: "Describe your tribe: what is the purpose of the community"
      create_your_tribe: "Create your tribe!"
      domain_invalid: "The domain can only contain alphabets, numbers, underscores or hyphens."
      domain_taken: "This tribe exists already. You have to pick another domain name."
      address: "Location of your tribe"
      select_main_language_of_your_tribe: "Select the main language of your tribe"
      language: Language
      restrict_tribe_to_invited_people: "People need an invite to join this community"
    signup_form:
      create_an_account: "Create an account for yourself"
      to_create_a_tribe_you_must_first_create_sharetribe_account: "You can either create a new account to %{service_name} below or"
      log_in_with_your_existing_account: "log in with your existing account"
      your_email: "Your email address"
      your_university_email: "Your university email address"
      your_company_email: "Your company email address"
      you_need_to_confirm: "To create a tribe for your %{tribe_type} you need to confirm your %{tribe_type} email address."
      pick_username: "Pick a username"
      your_given_name: "Your given name"
      your_family_name: "Your family name"
      your_password: "Pick a password"
      confirm_your_password: "Confirm your password"
      email_in_use_message: "There is already an account in %{service_name} with this email address. If you already have an account, you can log in using the link above."
      invalid_email_ending_message: "This looks like a personal email. You need to sign up with your %{community_category} email."
      log_in_here: "log in here"
      existing_community_with_this_email: "There already exists a tribe for this %{community_category}. You can join the tribe %{link}."
      here: here
      for_company: company
      for_university: university
      for_town: town
      for_congregation: congregation
      for_association: association
      for_neighborhood: neighborhood
      for_apartment_building: "apartment building"
      for_other: other
  community_memberships:
    new:
      welcome_fb_user: "Welcome to %{service_name}, %{name}!"
      fb_join_accept_terms: "There's one more step to join this community: you need to accept its terms of use."
      join_community: "Join community '%{community}'"
      you_are_not_a_member_of_this_community: "You have a user account in %{service_name}, but you are not yet a member of %{service_name} community '%{community}'."
      you_can_join: "You can join this community by accepting the terms of use and clicking 'Join community' below."
      you_can_join_email_confirmation: "To join this community you need to have a valid email address that ends with %{email_ending}. You can join by filling in your email address, accepting the terms of use of this community and clicking 'Join community' below, and confirming your email."
      you_can_join_email_confirmation_multiple_addresses: "To join this community you need to have a valid email address that ends with one of the following: %{email_endings}. You can join by filling in your email address, accepting the terms of use of this community and clicking 'Join this community' below."
      you_can_join_with_invite_only: "You have to have an invitation from another member to join this community. If you have an invitation code, you can join this community by typing the code to the field below, accepting the terms of use of this community and clicking 'Join community' below."
      if_want_to_view_content: "If you want to view the content in this community without joining it you need to"
      log_out: "log out"
      join_community_button: "Join community"
  dashboard:
    api:
      coming_soon: "Coming soon!"
    index:
      watch_the_video: "Watch the video"
      get_started: "GET STARTED NOW!"
      browse_communities_around_you: "join a tribe near you"
      slogan: "Share with your community."
      create_your_own: "Create your own"
      sharing_website: "community marketplace"
      main_description: "Set up a space where the members of your community can share goods, services, rides and spaces in a trusted local environment. It's free and only takes a minute to do!"
      kassi_for_your_company: "...FOR YOUR COMPANY"
      kassi_for_your_company_description: "Want to help your employees connect with each other? Want to cut your emissions and become a greener enterprise? Want to save costs in travel, parking and furniture use? Sharetribe is the solution for you."
      kassi_for_your_city: "...FOR YOUR CITY"
      kassi_for_your_city_description: "Want to transform the neighborhoods of your city to village communities where people share with each other? Want to empower your citizens to improve their lives? Sharetribe will help you achieve that."
      kassi_for_your_university: "...FOR YOUR UNIVERSITY"
      kassi_for_your_university_description: "Want to create a lively campus environment where people know and trust each other? Want to help your students and staff save their time, money, and the environment? Try out Sharetribe and perceive the change!"
      want_kassi_for_your_community: "Want %{service_name} for your community?"
      email_default_text: "Your email address"
      send: Send!
      or_drop_us_a_line: "...or drop us a line:"
      thanks_for_contacting_us: "Thanks for contacting us! We'll send you more info about how to create a %{service_name} community soon."
      resources: RESOURCES
      connect: CONNECT
      about: "ABOUT SHARETRIBE"
      developers: "FOR DEVELOPERS"
      api: API
      blog: Blog
      code: "Source code"
      issue_tracker: "Issue tracker"
      product_of: "Sharetribe is a product of"
      language: "Language:"
      new: NEW!
      new_text: "%{service_name} now available for <a href=\"http://www.sharetribe.com/en/wdc\">neighborhoods in Helsinki and Lahti</a> and for <a href=\"http://www.kassi.eu/en/okl\">members of Suomen Omakotiliitto</a>!"
      want_to_know_more: "Want to know more? %{read_our_faq_link} or %{contact_us_link}."
      read_our_faq: "Read our <br />FAQ"
      contact_us: "contact us directly"
      why_you_really_should_have_a_tribe: "Why you really should have a tribe"
      an_example: "An example:"
      home: Home
      faq: FAQ
      browse_tribes: "Browse tribes"
      pricing: Pricing
      contact: Contact
      university_example_link: "<a href=\"http://aalto.sharetribe.com/en\">Sharetribe of Aalto University</a>"
      company_example_link: "<a href=\"https://if.sharetribe.com/en\">Sharetribe of IF</a>"
      city_example_link: "<a href=\"http://kallio.sharetribe.com/en\">Sharetribe of Kallio, Helsinki</a>"
  emails:
    accept_reminder:
      remember_to_accept_offer: "Remember to accept or reject an offer"
      remember_to_accept_request: "Remember to accept or reject a request"
      you_can_accept_or_reject_offer_at: "You can accept or reject the offer at"
      you_can_accept_or_reject_request_at: "You can accept or reject the request at"
      you_have_not_yet_accepted_or_rejected_offer: "You have not yet accepted or rejected the offer %{title} you received %{date}."
      you_have_not_yet_accepted_or_rejected_request: "You have not yet accepted or rejected the request %{title} you received %{date}."
      show_thread: "Show conversation"
    confirm_reminder:
      you_have_not_yet_confirmed_or_canceled_request: "You have not yet confirmed or canceled the request %{request_link} you received %{date} from %{other_party_full_name}. If the request has been completed, you should confirm that. After that you can give feedback to %{other_party_given_name}."
      remember_to_confirm_request: "Remember to confirm or cancel a request"
      if_will_not_happen_you_should_cancel: "If you think this request will not be completed for one reason or another, you can %{cancel_it_link}."
      cancel_it_link_text: "cancel it"
    badge_migration_notification:
      badge_description1: "You can earn several different badges in %{service_name} as a recognition of your actions in the service. You earn badges from actions like adding new offers and requests, commenting on others' content, from all types of resource exchange that takes place (selling and borrowing items, helping others, organizing car pooling and so on) and just generally being an active user of the service. Note that you only get badges from those exchanges where you have received positive feedback."
      badge_description2: "A person with lots of badges is most likely active, reliable and liked by other users. So be active in %{service_name}: buy, sell, lend and borrow items, help others out, share rides and watch your badge arsenal grow!"
      you_have_received_badges: "You have received badges in %{service_name}!"
      you_have_received_badges_in_kassi: "You have earned new badges in %{service_name}. You can view your badges by logging in to %{service_name} and going to"
    transaction_confirmed:
      request_marked_as_confirmed: "Request completed - remember to give feedback"
      request_marked_as_canceled: "Request canceled"
      has_marked_request_as_confirmed: "%{other_party_full_name} has marked the request about '%{request}' completed. You can now give feedback to %{other_party_given_name}."
      has_marked_request_as_canceled: "%{other_party_full_name} has canceled the request about '%{request}'. You can still give feedback to %{other_party_given_name}."
      giving_feedback_is_good_idea: "Giving feedback is always a good idea. If everything went well, you should let others know that %{other_party_given_name} can be trusted. If there were any problems, it's good to mention those as well."
      give_feedback_to: "Give feedback to %{other_party_given_name}"
    confirmation_instructions:
      confirmation_instructions_signature: "Best regards,<br/>The %{service_name} Team"
      welcome_to_kassi: "Welcome to %{service_name}!"
      need_to_confirm: "You need to confirm your email address by clicking the following link:"
      confirmation_link_text: "Confirm my account"
      turning_on_confirmations_in_this_community: "We are starting to use email confirmations in this %{service_name} community."
    common:
      check_your_settings: "Check your settings"
      hey: "Hello %{name},"
      kassi_team: "The %{service_name} Team"
      thanks: "Thanks,"
      want_to_control_emails: "Want to control which emails you receive from %{service_name}?"
      dont_want_to_receive_these_emails: "Don't want to receive these emails?"
      edit_your_email_settings_here: "Edit your email settings here"
      message_not_displaying_correctly: "Is this email not displaying correctly?"
      view_it_in_your_browser: "View it in your browser"
      or: or
      unsubscribe_from_these_emails: "unsubscribe from this type of emails"
    community_starter_email:
      subject: "See the new Sharetribe - membership limit removed, look & feel can be modified, and more"
    conversation_status_changed:
      has_accepted_your_offer: "%{accepter} has accepted your offer %{listing}."
      has_accepted_your_request: "%{accepter} has accepted your request %{listing}."
      has_rejected_your_offer: "%{accepter} has rejected your offer %{listing}."
      has_rejected_your_request: "%{accepter} has rejected your request %{listing}."
      view_thread: "View conversation"
      your_offer_was_accepted: "Your offer was accepted"
      your_offer_was_rejected: "Your offer was rejected"
      your_request_was_accepted: "Your request was accepted"
      your_request_was_rejected: "Your request was rejected"
      you_can_now_pay_to: "You can now pay the requested amount to %{payment_receiver}."
      pay_now: "Pay now"
    invitation_to_kassi:
      hi: Hi!
      you_have_been_invited_to_kassi: "%{inviter} has invited you to use the %{community} web service."
      info_about_kassi: "%{service_name} is a service where the members of the community can, for example, lend, swap and sell goods, share rides and help each other out in several ways."
      here_is_a_message_from: "Here is a personal message from %{inviter}:"
      you_can_join_kassi_using_invitation_code: "Here is an invitation code you need to join the service: %{code}"
      join_kassi_in: "You can join %{service_name} at"
    new_badge:
      you_can_view_all_your_badges_in: "View all your badges"
      you_have_achieved_a_badge: "You have achieved a badge '%{badge_name}' in %{service_name}!"
    new_comment:
      has_commented_your_offer_in_kassi: "%{author} has commented on your offer %{listing}."
      has_commented_your_request_in_kassi: "%{author} has commented on your request %{listing}."
      you_can_reply_to_comment_in: "You can view all the comments and reply to them at"
      you_have_a_new_comment: "%{author} has commented on your listing in %{service_name}"
      listing_you_follow_has_a_new_comment: "%{author} has commented on a listing you follow in %{service_name}"
      has_commented_offer_you_follow_in_kassi: "%{author} has commented on the request '%{listing}' you are following in %{service_name}"
      has_commented_request_you_follow_in_kassi: "%{author} has commented on the offer '%{listing}' you are following in %{service_name}."
    new_message:
      conversation_title: "Message thread title: %{title}"
      view_message: "View message"
      has_sent_you_a_message_in_kassi: "%{sender} has sent you a message in %{service_name}."
      you_have_a_new_message: "You have a new message in %{service_name}"
    new_testimonial:
      has_given_you_feedback_in_kassi: "%{name} has given you feedback in %{service_name}"
      you_can_give_feedback_to: "You haven't yet given feedback to %{name}."
      view_feedback: "View feedback"
    new_update_to_listing:
      listing_you_follow_has_been_updated: "Listing you follow has been updated"
      has_updated_offer_you_follow_in_kassi: "%{author} has updated the request '%{listing}' you are following in %{service_name}"
      has_updated_request_you_follow_in_kassi: "%{author} has updated the offer '%{listing}' you are following in %{service_name}"
      you_can_view_the_changes_in: "You can view the changes in"
    community_updates:
      added_offer: "%{name_link} added an offer:"
      added_request: "%{name_link} added a request:"
      update_mail_title: "%{title_link} community update"
      title_link_text: "%{community_name}"
      intro_paragraph: "Here are some of the things that happened in the %{community_link} during the past %{time_since_last_update}."
      intro_paragraph_link_text: "%{community_name}"
      could_you_share_something: "Could you share something?"
      do_you_need_help_with_anything: "Need help with anything?"
      post_a_new_listing: "Post a new listing!"
      reduce_email_footer_text: "Too much email? %{settings_link} or %{unsubscribe_link}."
      tribe_creation_promotion_footer: "Did you know you can create a community marketplace like this for free for your neigborhood, town, association or other local community? %{create_tribe_link} or find out more by replying to this email."
      settings_link_text: "Edit your email settings here"
      unsubscribe_link_text: unsubscribe
      create_tribe_link_text: "Create one yourself"
    newsletter:
      weekly_news_from_kassi: "Weekly news from %{community} %{service_name}"
      hi: "Hi %{name},"
      update_on_what_is_happening: "Take a peek on what's happening in %{community} %{service_name} right now."
      newest_offers: "What people currently offer to others"
      newest_requests: "What people currently need"
      could_you_offer_something: "Could you share something that others might need? Or do you need something that others might have?"
      add: Add
      an_offer: "an offer"
      a_request: "a request"
      to_kassi: "to %{service_name}"
      check_everything_that_others_are: "check everything that the others are"
      offering: offering
      requesting: requesting
      text_version_text: "Could you share something that others might need? Or do you need something that others might have? Add an offer or a request or check everything that the others are offering or requesting at %{url}"
      occasional_newsletter_title: "Sharetribe newsletter"
    reply_to_contact_request:
      thank_you_for_your_interest: "Thank you for your interest in %{service_name}!"
    reset_password_instructions:
      change_my_password: "Change my password"
      reset_password_instructions: "<p>You have indicated that you have forgotten either your password or username in the %{service_name} service.</p><p>Your username is: %{username}</p><p>If you need to reset your password, click the following link: %{password_reset_link}</p><br/><p>If you didn't request this, please ignore this email. Your password won't change until you access the link above and create a new one.</p>"
    testimonial_reminder:
      feedback_is_public_and_is_shown: "Feedback is public and is shown to all the other users. Based on the feedback the other users can judge, whether %{name} is a trustworthy person and somebody they want to interact with. Thus, it's good to always remember to give feedback on events, and also remind the other party to give feedback to you. You also need positive feedback in order to achieve most of the badges."
      remember_to_give_feedback_to: "Reminder: remember to give feedback to %{name}"
      you_have_not_given_feedback_yet: "You have not yet given feedback to %{name} about event '%{event}'. Remember to give feedback on how %{given_name} performed in the event."
    welcome_email:
      welcome_email_footer_text: "What kind of emails do you want to receive from %{service_name}? %{settings_link}"
      settings_link_text: "Check your settings"
      subject: "Welcome to %{community} - here are some tips to get you started"
      welcome_some_tips: "Welcome to %{community_link}! Here are some tips to get you started."
      p_s_did_you_know: "P.S. Did you know you can create a marketplace like this for any community you belong to, for free? %{click_here_link} to find out more!"
      click_here_link_text: "Click here"
      update_your_profile: "<strong>Update your profile.</strong> Adding your real name and profile picture and telling something about yourself will make you appear more trustworthy. Adding your contact details will make things easier for you, since you don't have to add them separately each time you create a new listing. %{update_profile_link}."
      update_your_profile_link_text: "Update your profile here"
      add_something_you_could_offer: "<strong>Add something you could offer to others to %{service_name}.</strong> Could you lend your power drill, tennis racket or fondue pot? Do you like to sew, assemble furniture or fiddle with computers? Is there some things in your closet you want to get rid off? %{add_offer_link}"
      add_offer_link_text: "Add them as offers to %{service_name}!"
      is_there_something_you_need: "<strong>Is there something you need right now? </strong> Perhaps you would like to share a ride? Or borrow some tools? Or need someone to walk your dog? The first thing to do is to search %{service_name}: maybe someone is already offering what you need. If you don't find what you're looking for, you can %{add_request_link}."
      add_request_link_text: "post a new request"
      invite_your_friends_invite_only: "<strong>Spread the word. </strong> The more people there are in %{service_name}, the more useful the community is for everyone. This %{service_name} community is 'invite only', so people need an invite from an existing member to join. Do you know people who might be interested in joining? Give them an access to %{service_name} by %{invite_link}. If you want to see who are already members, %{member_list_link}."
      invite_your_friends: "<strong>Spread the word. </strong> The more people there are in %{service_name}, the more helpful the community is for everyone. Do you know people who might be interested in joining? Tell them about %{service_name} by %{invite_link} or sending them this link: %{url}. If you want to see who are already members, %{member_list_link}."
      invite_link_text: "using our easy invite form"
      member_list_link_text: "check out the member list"
      get_mobile_app: "<strong>Get our mobile app. </strong> Did you know that you can use %{service_name} on the go? Now it's easier than ever to add listings by simply taking photos of things you own, and seeing what others are doing near you. If you have an iPhone, you can %{app_store_link}. If you are on Android or Windows Phone, %{mobile_web_link}."
      app_store_link_text: "download the app from the App Store"
      mobile_web_link_text: "try our mobile web app"
      go_explore: "<strong>Go explore! </strong> See what others are already offering and requesting in %{service_name}. Maybe you'll find something you need. Maybe you could help someone else out. Have fun!"
      love_team: "Love,<br /><i>The %{service_name} Crew</i>"
      congrats_for_creating_community: "You just created %{community} - here are some tips to get you started"
      you_have_just_created_community: "You have just created %{community_link}! Here are some tips to get you started with the new community."
      you_now_have_admin_rights: "<b>You have now admin rights in this community. </b> This means that you can, for example, edit the information and the look and feel of the community. This is probably the first thing you want to do. %{edit_community_details_link}. If you would like to transfer admin rights to someone else, please contact us by replying to this email."
      edit_community_details_link_text: "Edit community details here"
      add_content: "<strong>Add content. </strong> The best way to get things rolling is to add some listings yourself. This way, when new people arrive, they instantly see there's something happening. Could you lend your power drill, tennis racket or fondue pot? Do you like to sew, assemble furniture or fiddle with computers? Is there some things in your closet you want to get rid off? %{add_offer_link} If you need something, %{add_request_link}."
      spread_the_word: "<strong>Spread the word. </strong> To get new members to the community, you need to tell about it to the people you know. Some ideas: 1) Post information about %{service_name} to a mailing list. 2) Share this link via Facebook, Twitter or other social media service: %{url}. 3) Send email invites %{invite_link}. 4) Tell people face to face when you meet them."
      spread_the_word_invite_only: "<strong>Spread the word. </strong> You have chosen to make this community invite only. It means that people need an invite from another member in order to join. Thus, to get some new members to the community, you need to invite them. You can do so by %{invite_link}."
      have_fun: "Have fun using %{service_name}. May your community live long and prosper!"
  error_messages:
    listings:
      departure_time: "Departure time must be between current time and one year from now."
      share_type: "You must select one."
      valid_until: "This date must be between current time and one year from now."
    testimonials:
      you_must_explain_not_neutral_feedback: "If you want to give non-neutral feedback, you must explain why."
      you_must_select_a_grade: "Remember to tell whether your experience was positive or negative."
  error_pages:
    back_to_kassi_front_page: "Back to %{service_name} front page"
    error_404:
      if_you_believe: "If you believe that the address is correct and it should be working, please help us locate the error by letting us know what address caused the error and what should be seen on the page with the form below."
      page_can_not_be_found: "Page can not be found!"
      page_you_requested_can_not_be_found: "The page you requested can not be found. Are you sure you spelled the address correctly?"
    error_404_title: "page not found"
    error_500:
      help_us_find_the_problem: "You can help us find find the problem by writing a short description of the problem in the box below."
      page_loading_failed: "Page loading failed!"
      reload_refresh: "Reloading/refreshing the page often helps you to get on the page that you were trying to reach. We try to locate and fix the problem that caused the error as soon as possible."
    error_500_title: "page loading failed"
    error_description: "Error description"
    no_javascript:
      javascript_is_disabled_in_your_browser: "Javascript is disabled in your browser"
      kassi_does_not_currently_work_without_javascript: "%{service_name} does not work properly without javascript. Try to enable javascript from your browser's preferences and then reload this page again."
      kassi_does_not_currently_work_without_javascript_dashboard: "Unfortunately %{service_name} does not currently work without javascript. Try to enable javascript from your browser's preferences and then reload this page again. If you'd like to use %{service_name} without javascript, please %{contact_us}."
      contact_us: "contact us"
      send_feedback: "Send feedback"
      your_feedback_to_admins: "Your feedback to admins"
    send: Send
    your_email_address: "Your email address"
  event_feed_events:
    accept:
      has_accepted_lend_item: "%{offerer_name} agreed to lend %{listing_title} to %{requester_name} %{time_ago}."
      has_accepted_borrow_item: "%{offerer_name} agreed to lend %{listing_title} to %{requester_name} %{time_ago}."
      has_accepted_rent_out_item: "%{offerer_name} agreed to rent %{listing_title} to %{requester_name} %{time_ago}."
      has_accepted_rent_item: "%{offerer_name} agreed to rent %{listing_title} to %{requester_name} %{time_ago}."
      has_accepted_give_away_item: "%{offerer_name} agreed to give %{listing_title} to %{requester_name} %{time_ago}."
      has_accepted_receive_item: "%{offerer_name} agreed to give %{listing_title} to %{requester_name} %{time_ago}."
      has_accepted_sell_item: "%{offerer_name} agreed to sell %{listing_title} to %{requester_name} %{time_ago}."
      has_accepted_buy_item: "%{offerer_name} agreed to sell %{listing_title} to %{requester_name} %{time_ago}."
      has_accepted_trade_item: "%{offerer_name} agreed to swap %{listing_title} with %{requester_name} %{time_ago}."
      has_accepted_sell_housing: "%{offerer_name} agreed to sell %{listing_title} to %{requester_name} %{time_ago}."
      has_accepted_buy_housing: "%{offerer_name} agreed to sell %{listing_title} to %{requester_name} %{time_ago}."
      has_accepted_rent_out_housing: "%{offerer_name} agreed to rent %{listing_title} to %{requester_name} %{time_ago}."
      has_accepted_rent_housing: "%{offerer_name} agreed to rent %{listing_title} to %{requester_name} %{time_ago}."
      has_accepted_favor: "%{offerer_name} agreed to offer %{listing_title} to %{requester_name} %{time_ago}."
      has_accepted_rideshare: "%{offerer_name} agreed on sharing a ride %{listing_title} with %{requester_name} %{time_ago}."
    join:
      joined_kassi: "%{name} joined %{community_name} %{service_name} %{time_ago}."
    login:
      logged_in_to_kassi: "%{name} logged in to %{service_name} %{time_ago}."
    comment:
      commented: "%{commenter_name} commented on %{listing_type} %{listing_title} %{time_ago}."
      offer_partitive: offer
      request_partitive: request
  header:
    about: About
    community: Community
    home: Home
    members: Community
    new_listing: "New listing"
    mobile_version: "Mobile version"
    offers: Offers
    requests: Requests
    search_kassi: "Search %{service_name}"
    create_new_marketplace: "Create a new marketplace"
    contact_us: "Contact us"
    profile: "Profile"
  homepage:
    additional_private_listings_slate:
      additionally_one_private_offer_exists: "Additionally  there is <b>one other offer</b>,"
      additionally_one_private_request_exists: "Additionally  there is <b>one other request</b>,"
      additionally_some_private_offers_exist: "Additionally there are <b>%{number_of_listings} other offers</b>,"
      additionally_some_private_requests_exist: "Additionally there are <b>%{number_of_listings} other requests</b>,"
    blank_slate:
      add_first: "Add one!"
      but_that_is_visible_only_to_registered_members: "but that is visible only to registered members."
      but_those_are_visible_only_to_registered_members: "but those are visible only to registered members."
      create_new_account_for_yourself: "Create yourself a new account"
      examples_of_what_you_could_offer_to_others: "What could you offer to others"
      examples_of_what_you_could_request_to_others: "What could you request from the others"
      favor_offer_list: "computer assistance, clothes repair, baking, bike fixing"
      favor_request_list: "babysitting, piano lessons, walking dogs, mowing lawn"
      favors_to_offer: "Help: "
      favors_to_request: "Help: "
      item_offer_list: "tools, sports equipment, costumes, camping equipment"
      item_request_list: "tools, sports equipment, costumes, camping equipment"
      items_to_offer: "Goods to lend: "
      items_to_request: "Goods to borrow: "
      log_in: "log in!"
      no_offers_visible_unless_logged_in: "No item, service or rideshare offers visible to non-logged-in users."
      no_open_offers_currently: "No open item, service or rideshare offers."
      no_open_requests_currently: "No open item, service or rideshare requests."
      no_requests_visible_unless_logged_in: "No item, service or rideshare requests visible to non-logged-in users."
      one_private_offer_exists: "There is already <b>one offer</b>,"
      one_private_request_exists: "There is already <b>one request</b>,"
      ride_offer: "Take others' kids to their hobbies"
      ride_request: "A ride to work"
      some_private_offers_exist: "There are already <b>%{number_of_listings} offers</b>,"
      some_private_requests_exist: "There are already <b>%{number_of_listings} requests</b>,"
    event_feed:
      latest_events: "What's going on"
    index:
      no_listings_notification: "There are currently less than 10 open listings in this tribe. Could you lend your power drill, tennis racket or fondue pot? Do you like to sew, assemble furniture or fiddle with computers? Is there some things in your closet you want to get rid off? Or perhaps you would like to share a ride? Or borrow some tools? Or need someone to walk your dog? Add information about these to %{service_name}!"  
      available_on_the_app_store: "Available on the app store"
      private_listing_notification: "There are %{listing_count} in this community. %{private_listing_count} of them %{be_verb} visible only to the members of the community. If you want to see also the listings that are visible only to the members, you need to %{log_in_link}."
      open_listing: "open listing"
      open_listings: "open listings"
      private_listing_notification_log_in: "log in"
      is: "is"
      are: "are"
      what_do_you_need: "What do you need?"
      post_new_listing: "Post a new listing!"
      are_offering: offer
      add_news_item: "Add an article"
      inform_others_about_events: "Latest news and events in the community."
      lend_rent_help_carpool: "Sell, lend, help, share rides"
      loading_more_content: "Loading more content"
      more_events: "More events..."
      news: News
      no_news: "No news"
      more_news: "More news"
      or: and
      or_see_what_the_others: "...or see what the others"
      recent_events: "Recent events"
      requesting: need
      teaser_text: "%{service_name} is a service for the %{community} community. Here you can lend, rent, give away and sell stuff, give and get help or share rides. Could you lend something to others or help them?"
      tell_it_here: "Tell it here!"
      welcome_to_new_kassi: "Welcome to new %{service_name}!"
    invitation_form:
      invite_your_friends: "Invite your friends to %{service_name}!"
      invite_your_neighbors: "Invite your neighbors to %{service_name}!"
      email: "Email address(es)"
      message: "A personal message"
      send_invitation: "Send invitation"
      add_as_many_emails_as_you_want: "Add the email addresses of the people you are inviting to the field below. If you add multiple email addresses, separate them with comma."
      invitation_emails_field_placeholder: "friend1@example.com, friend2@example.com, ..."
      invitation_message_field_placeholder: "I joined this amazing service. You should join me!"
      errors_in_emails: "Check that there are valid emails, separated by comma."
    news_item:
      show_less: "Show less"
      show_more: "Show more"
    poll_form:
      poll: "Poll:"
      comment: "Comment:"
      answer: Answer
      results: Results
      poll_answer: answer
      poll_answers: answers
    profile_info_empty_notification:
      add_your_info: "Add your contact info"
      add_a_profile_picture: "Add a profile picture"
      you_have_not_added_your_info: "You have not added your contact information. Please do, so others can get in touch with you more easily. Also add a profile picture so it's easier for others to trust you."
      add_your_info_link: "Add your info now"
    recent_listing:
      please_offer: Offer
      comment: comment
      comments: comments
    filters:
      show: "Filter:"
      search: "Search"
      map: "Show map"
      list: "Show list"
      all_listing_types: "All listing types"
      all_categories: "All categories"
  layouts:
    no_tribe:
      inbox: "Inbox"
      settings: "Settings"
      feedback: "Contact us"
    admin:
      admin: "%{service_name} admin panel"
      back_to_kassi: "Back to %{service_name}"
      tribe_info: "Basic tribe information"
      news_items: "News articles"
      polls: Polls
    application:
      join_this_community: "Join community"
      read_more: "Read more"
      feedback: "What would you like to tell us?"
      default_feedback: "Did you encounter a problem with %{service_name}? Have a suggestion for improving the service? Noticed some suspicious content? Or just have something you want to discuss with us? Let us know!"
      feedback_forum: "feedback forum"
      feedback_handle: Feedback
      give_feedback: "Contact us"
      keywords: "%{service_name}, Kassi, share resources in a community, borrow items, service, favor, item, rideshare, space, car pooling, housing, accommodation, help, helping, offer, request, rent, swap, exchange, buying, selling, buy, sell, giving, give, ecological, community, online community, local"
      meta_description: "%{service_name} is a service that helps members of associations and other communities to sell and lend items to each other, organize car pooling and help each other in many other ways."
      or_check_our: "...or check our"
      send_feedback_to_admin: "Send feedback"
      to_see_what_others_have_suggested: "to see what other users have suggested, and vote for the ideas there."
      your_email_address: "Your email address (not required)"
      connect: "Sign up"
      invite_your_friends: "Invite friends!"
      invite_your_neighbors: "Invite neighbors!"
      invite_your_friends_description: "The more people there are in %{service_name}, the more useful it is."
      invite_your_friends_invite_only_description: "People cannot join this community unless they are invited."
      join_without_facebook: "...or alternatively %{join_without_facebook_link}"
      join_without_facebook_link: "sign up without using Facebook"
    conversations:
      messages: Messages
      notifications: Notifications
      received: Received
      sent: Sent
    dashboard:
      title: "%{service_name} - share goods, services and rides in your local community!"
    infos:
      about: "What is it"
      how_to_use: "How to use"
      info_about_kassi: "Information about %{service_name}"
      news: News
      register_details: "Privacy"
      terms: "Terms of use"
    logged_in:
      admin: Admin
      go_to_your_profile_page: Profile
      hi: Hi
      login: "Log in"
      logout: Logout
      notifications: Notifications
      requests: "Friend requests"
      settings: Settings
      sign_up: "Create account"
    logged_in_messages_icon:
      messages: Messages
    logged_in_notifications_icon:
      notifications: Notifications
    mobile_logged_in:
      admin: Admin
      go_to_your_profile_page: Profile
      hi: Hi
      login: Login
      logout: Logout
      notifications: Notifications
      requests: "Friend requests"
      settings: Settings
      sign_up: "Sign up"
    notifications:
      something_went_wrong: "Something went wrong"
      community_updated: "Tribe details updated."
      community_update_failed: "Tribe detail update failed."
      account_creation_succesful_you_still_need_to_confirm_your_email: "Account created successfully. Next you need to confirm your email address."
      community_joined_succesfully_you_still_need_to_confirm_your_email: "You are now a member of this community. Next you need to confirm your email address."
      avatar_upload_failed: "Avatar upload failed. Remember that the photo has to be a .png, .jpg or .gif -file."
      avatar_upload_successful: "Avatar upload successful"
      comment_cannot_be_empty: "Comment cannot be empty"
      comment_sent: "Comment sent"
      confirmation_link_is_wrong_or_used: "The confirmation link is already used or otherwise broken. Try logging in, or send feedback if the problem persists."
      additional_email_confirmed: "The email you entered is now confirmed."
      create_new_offer: "Offer something else"
      create_new_request: "Request something else"
      create_one_here: "create one here"
      email_confirmation_sent_to_new_address: "Email confirmation is now sent to the new address."
      email_not_found: "The email you gave was not found from %{service_name} database."
      error_with_session: "Error with session."
      feedback_considered_spam: "Feedback not saved, due to its formatting. Try again or use the feedback forum."
      feedback_not_saved: "Feedback could not be sent."
      feedback_saved: "Thanks a lot for your feedback! We'll get back to you as soon as possible."
      feedback_sent_to: "Feedback sent to %{target_person}."
      feedback_skipped: "Feedback skipped"
      invitation_cannot_be_sent: "Invitation could not be sent"
      invitation_sent: "Invitation sent successfully"
      inviting_new_users_is_not_allowed_in_this_community: "Inviting new users is not allowed in this %{service_name} community"
      login_again: "Please, log in again."
      login_failed: "Login failed. Please enter correct credentials."
      account_creation_successful: "Welcome to %{service_name}, %{person_name}!"
      login_successful: "Welcome, %{person_name}!"
      logout_successful: "You have now been logged out of %{service_name}. Welcome again!"
      news_item_created: "Article created"
      news_item_creation_failed: "Article creation failed"
      news_item_update_failed: "Article update failed"
      news_item_updated: "Article updated"
      news_item_deleted: "Article removed"
      offer_accepted: "Offer accepted"
      offer_confirmed: "Offer confirmed"
      offer_closed: "Offer closed"
      listing_created_successfully: "Listing created successfully."
      offer_created_successfully: "Offer created successfully. %{new_listing_link}."
      offer_rejected: "Offer rejected"
      offer_canceled: "Offer canceled"
      offer_updated_successfully: "Offer updated successfully"
      only_kassi_administrators_can_access_this_area: "Only %{service_name} administrators can access this area"
      only_listing_author_can_close_a_listing: "Only listing author can close a listing"
      only_listing_author_can_edit_a_listing: "Only listing author can edit a listing"
      password_recovery_sent: "Instructions to change your password were sent to your email."
      person_activated: "User activated"
      person_deactivated: "User deactivated"
      person_updated_successfully: "Information updated"
      poll_answered: "Poll answered"
      poll_could_not_be_answered: "Poll could not be answered"
      poll_created: "Poll created"
      poll_creation_failed: "Poll creation failed"
      poll_update_failed: "Poll update failed"
      poll_updated: "Poll updated"
      poll_deleted: "Poll removed"
      read_more: "Read more!"
      registration_considered_spam: "Registration did not work, please send feedback from header menu and mention \"email2 error\"."
      reply_cannot_be_empty: "You can't send an empty message"
      reply_sent: "Reply sent successfully"
      request_accepted: "Request accepted"
      request_confirmed: "Request completed"
      request_closed: "Request closed"
      request_created_successfully: "Request created successfully. %{new_listing_link}."
      request_rejected: "Request rejected"
      request_canceled: "Request canceled"
      request_updated_successfully: "Request updated successfully"
      message_sent: "Message sent"
      this_content_is_not_available_in_this_community: "This content is not available in this community."
      unknown_error: "Unknown error. Please use the Contact us link to send details about what happened."
      update_error: "An error occurred when trying to update your information, please try again"
      welcome_message: "Welcome to %{service_name}! %{service_name} is a service that helps the members of the %{community} community to sell and lend items to each other, organize car pooling and help each other in many other ways."
      you_are_not_allowed_to_give_feedback_on_this_transaction: "You are not authorized to give feedback on this event"
      you_are_not_authorized_to_do_this: "You are not authorized to do this"
      you_are_not_authorized_to_view_this_content: "You are not authorized to view this content"
      send_instructions: "You will receive an email with instructions on how to reset your password in a few minutes."
      you_cannot_reply_to_a_closed_offer: "You cannot reply to a closed offer"
      you_cannot_reply_to_a_closed_request: "You cannot reply to a closed request"
      you_cannot_send_message_to_yourself: "You cannot send a message to yourself"
      you_followed_listing: "You are now following this listing"
      you_have_already_given_feedback_about_this_event: "You have already given feedback about this event"
      you_are_now_member: "You have successfully joined this community. Welcome!"
      you_are_already_member: "You are already a member of this %{service_name} community. Welcome back!"
      you_must_log_in_to_create_new_listing: "You must log in to %{service_name} to create a new listing. If you don't have an account you can %{sign_up_link}."
      create_one_here: "create one here"
      additional_email_confirmed_dashboard: "Your email is now confirmed."
      you_must_log_in_to_give_feedback: "You must log in to give feedback"
      you_must_log_in_to_invite_new_users: "You must log in to invite new users to %{service_name}"
      you_must_log_in_to_send_a_comment: "You must log in to send a new comment"
      you_must_log_in_to_send_a_message: "You must log in to %{service_name} to send a message to another user."
      you_must_log_in_to_view_this_content: "You must log in to view this content"
      you_must_log_in_to_view_this_page: "You must log in to view this page"
      you_must_log_in_to_view_your_inbox: "You must log in to %{service_name} to view your inbox."
      you_must_log_in_to_view_your_settings: "You must log in to %{service_name} to view your settings."
      you_must_log_in_to_add_news_item: "You must log in to %{service_name} to add a new article."
      you_need_to_confirm_your_account_first: "You need to confirm your email first."
      you_unfollowed_listing: "You are no longer following this listing"
      joining_community_failed: "Joining this community failed"
    profile_extras_header:
      back_to_profile_of_person: "Back to user's profile"
      badges: Badges
      testimonials: "Received feedback"
    settings:
      account: Account
      avatar: "Profile picture"
      notifications: Notifications
      profile: "Profile info"
      settings: Settings
  listings:
    bubble_listing_not_visible:
      listing_not_visible: "You do not have permission to view this listing."
    comment:
      wrote: wrote
      send_private_message: "Send private message to %{person}"
    comment_form:
      ask_a_question: "Comment on the listing or ask for more details. All the other users will be able to see your comment."
      log_in: "log in"
      send_comment: "Send comment"
      to_send_a_comment: "to send a new comment."
      write_comment: "Write a new comment:"
      you_cannot_send_a_new_comment_because_offer_is_closed: "You cannot send new comments because this offer is closed."
      you_cannot_send_a_new_comment_because_request_is_closed: "You cannot send new comments because this request is closed."
      you_must: "You must"
      subscribe_to_comments: "Notify me of new comments and updates"
    edit:
      edit_offer: "Edit offer"
      edit_request: "Edit request"
    edit_links:
      close_offer: "Close offer"
      close_request: "Close request"
      edit_offer: "Edit offer"
      edit_request: "Edit request"
      reopen_offer: "Reopen offer"
      reopen_request: "Reopen request"
    follow_links:
      follow: "Follow this listing"
      unfollow: "Stop following this listing"
      follow_description: "By following a listing you will get notified of new comments and updates to it."
    form:
      departure_time:
        at: At
        departure_time: "Departure time"
      departure_time_radio_buttons:
        repeated: "Repeated (add times and days in the field 'detailed description')"
      description:
        detailed_description: "Detailed description"
      destination:
        destination: Destination
      form_content:
        favor: "a service"
        housing: "a space"
        item: "an item"
        offer_something: "Offer something"
        request_something: "Request something"
        rideshare: "a ride"
        i_want_to_offer: "I want to offer..."
        i_want_to_request: "I need..."
      googlemap:
        googlemap_copy: "End Points From Map"
        googlemap_description: Mapview
        googlemap_updatemap: "Update Map"
      images:
        image: Image
        no_file_selected: "No file selected"
        remove_image: "Remove image"
        select_file: "Select file"
      location:
        location: Location
      price:
        price: Price
        per: per
        mass: "piece, kg, l, m2, ..."
        time: "hour, day, week, ..."
        long_time: "week, month, ..."
      origin:
        location: Location
        origin: Origin
      send_button:
        save_offer: "Save offer"
        save_request: "Save request"
      share_type:
        select: Select
        borrow: Borrowing
        buy: Buying
        give_away: "Giving away"
        lend: Lending
        offer_type: "Offer type"
        receive: "Accepting for free"
        rent: Renting
        rent_out: "Renting out"
        request_type: "Request type"
        sell: Selling
        share_for_free: "Sharing for free"
        accept_for_free: "Accepting for free"
        trade: Swapping
      tag_list:
        comma_separate: "(comma separate)"
        tags: Tags
      title:
        favor_you_offer: "Service you offer"
        favor_you_request: "Service you need"
        housing_you_offer: "Space you offer"
        housing_you_request: "Space you need"
        item_you_offer: "Item you offer"
        item_you_request: "Item you need"
        listing_title: "Listing title"
      valid_until:
        valid_until: "Expiration date"
      valid_until_radio_buttons:
        for_the_time_being: "For the time being"
      visibility:
        all_communities: "All my %{service_name} communities"
        this_community: "Only members of this tribe"
        visibility: Visibility
      privacy:
        privacy: Privacy
        private: "Private (only logged-in users can see)"
        public: "Public (visible to non-logged-in users)"
    help_texts:
      help_share_type_title: "Type of the offer or request"
      help_tags_title: Tags
      help_valid_until_title: "Expiration date"
    index:
      all_categories: "All categories"
      all_offer_types: "All offer types"
      all_request_types: "All request types"
      category: Category
      did_not_found_what_you_were_looking_for: "Didn't find what you need?"
      favors: Services
      housing: Spaces
      items: Items
      list_view: "List view"
      listings: Listings
      map_view: "Map view"
      offer_something: "Let others know!"
      offer_type: "Offer type"
      offers: Offers
      request_something: "Request something!"
      request_type: "Request type"
      requests: Requests
      rideshare: Rideshare
      search_verb: Search
      you_have_something_others_do_not: "Have something to offer?"
      feed_title: "%{listing_type} in %{community_name} %{service_name} %{optional_category}"
    left_panel_link:
      borrows: Borrowing
      buys: Buying
      favors: Services
      give_aways: "Giving away"
      housings: Spaces
      items: Items
      lends: Lending
      receives: "Taking for free"
      rent_outs: "Renting out"
      rents: Renting
      rideshares: Rideshare
      sells: Selling
      share_for_frees: "Sharing for free"
      accept_for_frees: "Accepting for free"
      trades: Swapping
    link_labels:
      offer_this: "Offer"
      request_this: "Request"
      lend_this: "Lend"
      borrow_this: "Borrow"
      buy_this: Buy
      rent_out_this: "Rent out"
      rent_this: "Rent"
      sell_this: "Sell"  
      link_label_for_favor_offer: "Request this service"
      link_label_for_favor_request: "Offer this service"
      link_label_for_housing_offer_sell: "Buy this space"
      link_label_for_housing_offer_rent_out: "Rent this space"
      link_label_for_housing_offer_share_for_free: "Request this space"
      link_label_for_housing_request_accept_for_free: "Offer this space"
      link_label_for_housing_request_buy: "Offer to sell this space"
      link_label_for_housing_request_rent: "Offer to rent out this space"
      link_label_for_item_offer_lend: "Borrow this item"
      link_label_for_item_offer_rent_out: "Rent this item"
      link_label_for_item_offer_sell: "Buy this item"
      link_label_for_item_offer_give_away: "Request this item"
      link_label_for_item_offer_trade: "Swap this item"
      link_label_for_item_request_borrow: "Offer to lend this item"
      link_label_for_item_request_rent: "Offer to rent out this item"
      link_label_for_item_request_buy: "Offer to sell this item"
      link_label_for_item_request_receive: "Give this item to requester"
      link_label_for_item_request_trade: "Offer to swap this item"
      link_label_for_rideshare_offer: "Request this ride"
      link_label_for_rideshare_request: "Offer ride"
    listed_listing:
      edit: Edit
    listed_listing_closed_status:
      offer_is_closed: "Offer is closed"
      request_is_closed: "Request is closed"
    listed_listings:
      loading_more_offers: "Loading more offers"
      loading_more_requests: "Loading more requests"
      no_offers_with_the_conditions_you_gave: "No offers with the conditions you gave."
      no_requests_with_the_conditions_you_gave: "No requests with the conditions you gave."
      offer_something: "Offer something!"
      request_something: "Request something!"
      search_returned_no_results: "Your search did not return any results."
    new:
      listing: "listing"
      offer: "I have something to offer to others"
      request: "I need something"
      selected_offer: Offer
      selected_request: Request
      selected_listing_type: "Listing type: %{listing_type}"
      selected_category: "Category: %{category}"
      selected_subcategory: "Subcategory: %{subcategory}"
      selected_share_type: "Share type: %{share_type}"
      selected_item: "Item"
      selected_favor: "Service"
      selected_rideshare: "Rideshare"
      selected_housing: "Space"
      selected_borrow: Borrowing
      selected_buy: Buying
      selected_give_away: "Giving away"
      selected_lend: Lending
      selected_receive: "Take for free"
      selected_rent: "Renting"
      selected_rent_out: "Renting out"
      selected_sell: Selling
      selected_trade: Swapping
      selected_share_for_free: "Sharing for free"
      selected_accept_for_free: "Accepting for free"
      selected_tools: "Tools"
      selected_sports: "Sports"
      selected_music: "Music"
      selected_books: "Books & magazines"
      selected_games: "Games & toys"
      selected_furniture: "Furniture"
      selected_outdoors: "Camping & Outdoors"
      selected_food: "Food & kitchen"
      selected_electronics: "Electronics"
      selected_pets: "Pets & animals"
      selected_film: "Film & movies"
      selected_clothes: "Clothes & accessories"
      selected_garden: "Garden"
      selected_travel: "Travel"
      selected_other: "Other"
      how_do_you_want_to_share_it: "How do you want to share it?"
      how_do_you_want_to_get_it: "How do you want to get it?"
      item: "An item - something tangible"
      favor: "Help - a skill or a service"
      rideshare: "A shared ride - in a car or other transport"
      housing: "A space - an apartment, an office or a garden"
      borrow: "I want to borrow it"
      buy: "I want to buy it"
      give_away: "I'm giving it away for free"
      lend: "I can lend it for free"
      receive: "I can accept it for free"
      rent: "I want to rent it"
      rent_out: "I'm renting it out for a fee"
      sell: "I'm selling it"
      trade: "I want to swap it for something else"
      share_for_free: "I'm sharing it for free"
      accept_for_free: "I'd like to use it for free"
      what_kind_of_item: "What kind of an item are we talking about?"
      what_kind_of_favor: "What kind of help are we talking about?"
      what_kind_of_rideshare: "What kind of ride are we talking about?"
      what_kind_of_housing: "What kind of a space are we talking about?"
      which_subcategory: "Which one of these describes it best?"
      tools: "Tools"
      sports: "Sports"
      music: "Music"
      books: "Books & magazines"
      games: "Games & toys"
      furniture: "Furniture"
      outdoors: "Camping & Outdoors"
      food: "Food & kitchen"
      electronics: "Electronics"
      pets: "Pets & animals"
      film: "Film & movies"
      clothes: "Clothes & accessories"
      garden: "Garden"
      travel: "Travel"
      other: "Other"
      what_do_you_want_to_do: "What do you want to do?"
      what_can_you_offer: "What can you offer to others?"
      what_do_you_need: "What do you need?"
    please_comment: Comment
    reply_link:
      offer_closed: "Offer is closed"
      request_closed: "Request is closed"
    show:
      add_your_phone_number: "Add your phone number"
      add_profile_picture: "Add profile picture"
      comments: "Public discussion"
      contact_by_phone: "Contact by phone:"
      favor_offer: "Service offer"
      favor_request: "Service request"
      item_offer_trade: "Swap offer"
      item_request_trade: "Swap request"
      no_description: "No description"
      offer: Offer
      offer_author: "Offered by"
      offer_created: Created
      open_until: "Open until %{date}"
      feedback: "Feedback:"
      qr_code: "QR code"
      request: Request
      request_author: "Requested by"
      request_created: Created
      rideshare_offer: "Rideshare offer"
      rideshare_request: "Rideshare request"
      send_private_message: "Send private message"
      share_types: "Share types"
      share_types_offer: "Type of offer"
      share_types_request: "Type of request"
      tags: Tags
      time: time
      times: times
      times_viewed: Viewed
  mapview:
    index:
      all_categories: "All categories"
      all_offer_types: "All offer types"
      all_request_types: "All request types"
      category: Category
      did_not_found_what_you_were_looking_for: "Didn't find what you need?"
      favors: Services
      housing: Spaces
      items: Items
      list_view: "List view"
      map_view: "Map view"
      offer_something: "Let others know!"
      offer_type: "Offer type"
      offers: Offers
      request_something: "Request something!"
      request_type: "Request type"
      requests: Requests
      rideshare: Rideshare
      search_verb: Search
      you_have_something_others_do_not: "Have something to offer?"
    please_comment: Comment
  news_items:
    index:
      news_from_community: "Latest news from %{community} community"
    news_item:
      delete_news_item: "Remove article"
  okl:
    member_id: "Member id"
    member_id_is_your_username: "You must give your Omakotiliitto member id (jäsennumero) in order to join %{service_name}. Your member id is also your username that you will need when logging in to %{service_name}. If you are not a member of Omakotiliitto yet, you can"
    member_id_or_email: "Member id or email"
    join_here: "join here."
<<<<<<< HEAD
  organizations:
    new:
      create_new_organization: "Create new organization"
      instructions: "You can (fill here good instructions)"
      organization_created: "Organization created"
    form:
      new_organization_button_text: "Create"
      edit_organization_button_text: "Save changes"
  payments:
    new:
      new_payment: "New payment"
      continue: "Continue"
      payment_receiver: "Payment receiver:"
      sum: "Payment sum:"
      commission_will_be_added: "A service fee of 10% will be added."
=======
>>>>>>> 576ad367
  people:
    index:
      loading_more_members: "Loading more members"
      meet_the_people: "Meet the people"
      you_are_the_only_member: "You are the only member of the %{community_name} community."
      here_are_the_members: "Here are the %{count} members of the %{community_name} community."
      wanna_see_more_folks: "Wanna see some more folks here?"
      invite_people_you_know: "Invite the people you know!"
      there_are_x_members: "There are %{count} members in the %{community_name} community."
      to_see_the_list_log_in: "To see the full list of all the members you need to %{log_in_link}."
      log_in_link: "log in"
    badge_description:
      badge_achieved_at: "Badge achieved "
      you_do_not_yet_have_this_badge: "Badge has not yet been achieved."
    edit_links:
      activate: Activate
      deactivate: Deactivate
    help_texts:
      badges_description_title: Badges
      feedback_description_title: Feedback
      help_captcha_title: "Are you human?"
      help_invitation_code_title: "You need an invite to join"
      terms_title: "%{service_name} terms of use"
      trustcloud_description_title: TrustCloud
      trustcloud_description_text: "<p>TrustCloud is an online service that helps to measure person's trustworthiness accross different online services. It gives a TrustScore (1-1000) based on person's online activity. The score is increased for example by getting good feedback in eBay or having lot of conections Facebook. You can click each card for more details.</p><p>TrustCloud is used to bring more confidence that the person behind the profile is real and not hiding behind a made-up identity.</p><p>You can claim your own TrustCard if you want by <a href='https://trustcloud.com/claim'>registering to TrustCloud</a> and confirming the same email address there that you have registered in %{service_name}. This is optional, but we recommend claiming your TrustCard as that will increase your credibility and probably make it easier to deal with others in this community.</p><p>The activities in %{service_name} do not yet affect your TrustScore, but we are planning to make that possible in the future.</p>"
      invite_only_help_text: "Select this option if you want that new members can join only if they are invited by an existing member of the tribe."
      invite_only_help_text_title: "Invite-only tribe"
    inactive_notification:
      this_person_is_not_active_in_kassi: "This user is no longer active in %{service_name}"
      inactive_description: "This user has stopped using %{service_name}. You cannot contact this user, give feedback to them or comment their listings."
    new:
      address_validator: "The location was not found."
      captcha_incorrect: "reCAPTCHA check failed. Please write the words in the image to the box below."
      captcha_was_wrong: "Captcha text was incorrect."
      create_new_account: "Create account"
      email: "Email address"
      email_is_in_use: "The email you gave is already in use."
      email_is_in_use_or_not_allowed: "This email is not allowed for this community or it is already in use. Please use an address that is associated with this community (see instructions above). If you still cannot get in, send us feedback by clicking the link on the left."
      email_not_allowed: "This email is not allowed for this community. Please use an address that is associated with this community. If you still cannot get in, send us feedback by clicking the link on the left."
      email_restriction_instructions:
        one: "This community is only for %{community_name}. To join you need a '%{allowed_emails}' email address."
        other: "This community is only for %{community_name}. To join you need an email address that has one of the following endings: %{allowed_emails}"
      enter_captcha: "I'm a human:"
      family_name: "Family name"
      given_name: "Given name"
      i_accept_the: "I accept the"
      if_you_already_have_account_you_can: "If you already have an account in another %{service_name} community you can also %{join_link}."
      join_with_your_existing_account: "join this community with your existing account"
      invalid_invitation_code: "The invitation code is not valid."
      invitation_code: "Invitation code"
      not_required: ", not required"
      password_again: "Confirm password"
      show_my_name_to_others: "Show my real name to other %{service_name} users"
      sign_up: "Create a new %{service_name} account"
      terms: "terms of use"
      username_is_in_use: "This username is already in use."
      username_is_invalid: "Username is invalid. Allowed characters are letters, numbers and underscore."
      visible_only_to_you: "visible only to you and community admin"
      visible_to_everybody: "visible to everybody"
      create_account_with_facebook: "Create an account with Facebook"
      or_create_new_account_without_facebook: "...or create an account without using Facebook below."
    not_member:
      explanation_text: "You are currently in %{community} community. You tried to view the profile of a user that belongs to another Sharetribe community. You cannot access this profile through %{community} community."
      read_more_about_kassi_communities: "Read more about Sharetribe communities"
      this_user_does_not_belong_to_this_community: "This user does not belong to %{community} community"
    profile_badge:
      active_member_bronze: "Active member (bronze)"
      active_member_bronze_description: "This was the third exchange you participated in %{service_name}! Awesome start, keep it going!"
      active_member_gold: "Active member (gold)"
      active_member_gold_description: "25th exchange in %{service_name}, awesome! You are a VIP in %{service_name}. It's people like you who keep the wheels rolling. Thanks a lot!"
      active_member_silver: "Active member (silver)"
      active_member_silver_description: "Congrats on your 10th exchange in %{service_name}! A lot is happening in the service thanks to you. Great!"
      chauffer_bronze: "Chauffeur (bronze)"
      chauffer_bronze_description: "You have offered two rides to other users, good job!"
      chauffer_gold: "Chauffeur (gold)"
      chauffer_gold_description: "15 offered rides! You prefer car pooling whenever possible. That's the way to go, mother nature says thank you!"
      chauffer_silver: "Chauffeur (silver)"
      chauffer_silver_description: "6 offered rides, super! You enjoy having company while driving."
      commentator_bronze: "Commentator (bronze)"
      commentator_bronze_description: "You like to discuss with other users. You have left three comments to listings in %{service_name}."
      commentator_gold: "Commentator (gold)"
      commentator_gold_description: "30 comments! You feel at home in the %{service_name} community. You are eager to meet new people and discuss with them."
      commentator_silver: "Commentator (silver)"
      commentator_silver_description: "10 comments! You participate actively to conversations with other %{service_name} users"
      enthusiast_bronze: "Enthusiast (bronze)"
      enthusiast_bronze_description: "You've been in %{service_name} on five different days. It seems you are on your way to become a regular."
      enthusiast_gold: "Enthusiast (gold)"
      enthusiast_gold_description: "You can't keep away from %{service_name}: you've visited the site on hundred different days!"
      enthusiast_silver: "Enthusiast (silver)"
      enthusiast_silver_description: "%{service_name} is a part of your daily routine: you have already 30 visits in the service."
      first_transaction: "First event"
      first_transaction_description: "Congrats on your first exchange in %{service_name}! One of your requests or offers has been accepted and confirmed as done."
      generous_bronze: "Generous (bronze)"
      generous_bronze_description: "You have lent or given away two of your items. Good for you!"
      generous_gold: "Generous (gold)"
      generous_gold_description: "What's yours is everybody else's. You have lent or given away 15 items, awesome!"
      generous_silver: "Generous (silver)"
      generous_silver_description: "You like to share your items with others. 6 items lent or given away, great!"
      helper_bronze: "Helper (bronze)"
      helper_bronze_description: "You have offered your help to others two times, great!"
      helper_gold: "Helper (gold)"
      helper_gold_description: "You are always a volunteer when someone needs help. 15 services done, superb!"
      helper_silver: "Helper (silver)"
      helper_silver_description: "You like to spend your time helping others: 6 services done!"
      jack_of_all_trades: "Jack of all trades"
      jack_of_all_trades_description: "You are a true multitalent! You have been participating in resource exchange in five different roles. Carry on and collect all eight: item offerer, service offerer, ride offerer, space offerer, item requester, service requester, ride requester and space requester."
      lender_bronze: "Lender (bronze)"
      lender_bronze_description: "You have listed three items that you could lend in your profile, great!"
      lender_gold: "Lender (gold)"
      lender_gold_description: "You'd give your fellow man the shirt off your back. You have listed 25 items that you could lend, awesome!"
      lender_silver: "Lender (silver)"
      lender_silver_description: "There are lots of goods in your closet that you could share with others: 10 items offered for others to borrow!"
      listing_freak_bronze: "Listing freak (bronze)"
      listing_freak_bronze_description: "You have five open offers/requests listed in %{service_name}. Great! Is there still something in your closet or your skillset that could benefit others?"
      listing_freak_gold: "Listing freak (gold)"
      listing_freak_gold_description: "40 open offers and/or requests, magnificent! You are one of the most active content producers in %{service_name}."
      listing_freak_silver: "Listing freak (silver)"
      listing_freak_silver_description: "20 open offers and/or requests, excellent! You really are an active cataloger."
      moneymaker_bronze: "Moneymaker (bronze)"
      moneymaker_bronze_description: "You have realized that %{service_name} can also be used to make money! You have successfully sold or rented two items in %{service_name}."
      moneymaker_gold: "Moneymaker (gold)"
      moneymaker_gold_description: "15 sold or rented items with positive feedback! %{service_name} is an excellent business both for you and people buying or renting from you!"
      moneymaker_silver: "Moneymaker (silver)"
      moneymaker_silver_description: "%{service_name} gives a nice addition to your income. Six sold or rented items with positive feedback."
      rookie: Rookie
      rookie_description: "You have added an offer or a request in %{service_name} for the first time. Here we go!"
      santa: Santa
      santa_description: "Ho ho ho and Merry Christmas! You have given away at least one item in December."
      taxi_stand_bronze: "Taxi stand (bronze)"
      taxi_stand_bronze_description: "You have added three rideshare offers to %{service_name}."
      taxi_stand_gold: "Taxi stand (gold)"
      taxi_stand_gold_description: "You are always in service, ready to offer a ride to others. 25 offered rides, excellent!"
      taxi_stand_silver: "Taxi stand (silver)"
      taxi_stand_silver_description: "10 added rideshare offers, great! People know who to ask if they need a ride."
      volunteer_bronze: "Volunteer (bronze)"
      volunteer_bronze_description: "You like to put your skills in use by helping others. You have three open service offers in %{service_name}."
      volunteer_gold: "Volunteer (gold)"
      volunteer_gold_description: "You know nothing better than helping others. You have 25 open service offers in your profile, fabulous!"
      volunteer_silver: "Volunteer (silver)"
      volunteer_silver_description: "You have a lot to give to others: you have listed 10 services that you could do in %{service_name}!"
    profile_feedback:
      as_expected: "As expected"
      exceeded_expectations: "Much better than expected"
      grade: "grade:"
      and_gave_following_feedback: "and gave the following feedback"
      less_than_expected: "Worse than expected"
      offered_favor: "offered help in"
      offered_housing: "offered"
      offered_item: "offered"
      offered_rideshare: "offered a ride"
      requested_favor: "got help in"
      requested_housing: "got a space"
      requested_item: "got"
      requested_rideshare: "got a ride"
      slightly_better_than_expected: "Slightly better than expected"
      slightly_less_than_expected: "Slightly worse than expected"
    profile_listings:
      loading_more_offers: "Loading more offers"
      loading_more_requests: "Loading more requests"
      offers: Offers
      requests: Requests
      show_also_closed: "Show also closed"
      show_only_open: "Show only open"
    show:
      contact: "Contact %{person}"
      about_me: "About me:"
      add_description: "Tell something about yourself"
      add_location: "Add location"
      add_phone_number: "Add phone number"
      address: "Location:"
      as_expected: "As expected"
      edit_profile_info: "Edit profile"
      exceeded_expectations: "Exceeded expectations"
      positive: positive
      hide_description: "Show less"
      joined_this_community: "Joined %{time_ago}"
      was_last_seen: "Last seen %{time_ago}"
      was_invited_by: "Invited by %{inviter_name}"
      less_than_expected: "Worse than expected"
      phone_number: "Phone number:"
      show_all_badges: "Show all badges"
      show_all_feedback: "Show all feedback"
      show_all_testimonials: "Show all feedback"
      show_full_description: "Show more"
      slightly_better_than_expected: "Exceeded expectations"
      slightly_less_than_expected: "Worse than expected"
      what_are_these: "What are these?"
      review: "received review"
      reviews: "received reviews"
      badge: badge
      badges: badges
      open_listing: "open listing"
      open_listings: "open listings"
      no_open_listings: "No open listings"
      no_reviews: "No reviews"
      no_badges: "No badges"
      show_all_open_listings: "Show all open listings"
      show_all_reviews: "Show all reviews"
      trustcloud: TrustCard
  search:
    show:
      all_results: "All results"
      loading_more_search_results: "Loading more search results"
      offers: Offers
      requests: Requests
      search: Search
      search_results: "Search results"
      search_returned_no_results: "Your search returned no results."
      search_verb: Search
  sessions:
    new:
      create_new_account: "Create a new account"
      i_forgot_my_password: "Username or password forgotten"
      login: "Log in"
      login_to_kassi: "Log in to %{service_name}"
      connect_your_facebook_to_kassi: "Connect your Facebook account to %{service_name}"
      facebook_account: "Facebook account:"
      log_in_to_link_account: "If you already have a %{service_name} account, log in to link it with your Facebook account."
      you_can_also_create_new_account: "If you don't have an account in %{service_name}, %{accont_creation_link} to create one with your Facebook login."
      account_creation_link_text: "click here"
      cancle_facebook_connect: "If you don't want to link this account, you can %{cancel_link}."
      facebook_cancel_link_text: cancel
      log_in_with_your_facebook_account: "Log in with your Facebook account"
      or_sign_up_with_your_username: "...or with your username or email:"
      we_will_not_post_without_asking_you: "We will never post to Facebook without asking you."
    password_forgotten:
      email: Email
      password_recovery_instructions: "Give your email address and you receive your username and instructions on how to change your password."
      request_new_password: "Request new password"
      change_your_password: "Change your password"
    confirmation_pending:
      welcome_to_kassi: "Welcome to %{service_name}!"
      check_your_email: "Check your inbox"
      account_conrimation_instructions: "You will soon receive an email from %{service_name} with a link that you need to click to gain access to this %{service_name} community.</p><p>This email check is done to ensure that all the members really belong to this community (<b>%{community_name}</b>). This creates a safer environment for sharing.</p><p>If you have any trouble using %{service_name}, just click the <a href=\"#\" id=\"give_feedback_link\">feedback</a> on the left and let us know. Please also share your improvement ideas!"
      account_confirmation_instructions_any_email: "You will soon receive an email from %{service_name} with a link that you need to click to gain access to this %{service_name} community.</p><p>This email check is done to create a more trusted environment for sharing.</p><p>If you have any trouble using %{service_name}, just click the <a href=\"#\" id=\"give_feedback_link\">feedback</a> on the left and let us know. Please also share your improvement ideas!"
      get_started: "Get started with %{service_name}"
      getting_started_instructions: "When you have confirmed your account, it's a good idea to add a picture to your profile and fill in other details. You can also continue straight in to action by adding an offer about something you could possibly lend, rent, sell or do for others. Or if you need a specific item or help with something, post a request."
      resend_confirmation_instructions: "Resend confirmation instructions"
      your_current_email_is: "Your email is %{email}."
      change_email: Change
      confirm_your_email: "Confirm your email"
      account_confirmation_instructions: "You will soon receive an email with a link that you need to click to confirm the email address you entered. After confirming your email you can join this community."
      account_confirmation_instructions_dashboard: "You will soon receive an email with a link that you need to click to confirm the email address you entered."
  settings:
    settings_affect_all_tribes: "These settings affect all the Sharetribe communities you belong to."
    account:
      change: Change
      confirm_new_password: "Confirm new password"
      delete_account: "Delete account"
      email: "Email address:"
      instructions_to_delete_account: "If you want to delete your account, %{contact_admin_link}."
      contact_admin: "please contact the administrators"
      new_email: "New email address"
      new_password: "New password"
      save: Save
      these_fields_are_shown_only_to_you: "Username is shown in your profile unless you have given your name. Other information is only shown to you."
    avatar:
      add_avatar_submit: "Save picture"
      update_profile_picture: "Update profile picture"
    notifications:
      email_from_admins: "I'm willing to receive occasional updates from the administrator(s) of this community"
      i_want_to_get_email_notification_when: "I want to get an email notification when..."
      newsletters: Newsletters
      community_updates: "Community updates"
      email_about_accept_reminders: "...I have forgotten to accept an offer or a request"
      email_about_confirm_reminders: "...I have forgotten to confirm a request as completed"
      email_about_new_badges: "...I have achieved a new badge"
      email_about_new_comments_to_own_listing: "...somebody comments my offer or request"
      email_about_new_messages: "...somebody sends me a message"
      email_about_new_received_testimonials: "...somebody gives me feedback"
      email_about_testimonial_reminders: "...I have forgotten to give feedback on an event"
      email_daily_community_updates: "Send me an update email <b>daily</b> if there are new listings"
      email_weekly_community_updates: "Send me an update email <b>weekly</b> if there are new listings"
      do_not_email_community_updates: "Don't send me update emails"
      email_newsletters: "Send me occasional %{service_name} newsletters"
      email_when_conversation_accepted: "...somebody accepts my offer or request"
      email_when_conversation_rejected: "...somebody rejects my offer or request"
      email_about_completed_transactions: "...someone marks my offer or request as completed"
      unsubscribe_succesful: "Unsubscribe succesful"
      unsubscribe_info_text: "You will no longer receive this type of email. Check your %{settings_link} to choose what kind of emails you want to receive from %{service_name}, or return to %{homepage_link}."
      settings_link: settings
      homepage_link: "home page"
      unsubscribe_unsuccesful: "Error in unsubscribing"
      unsuccessful_unsubscribe_info_text: "The reason might that the unsubscribe link you clicked was old or otherwise broken. Contact us via feedback button on the left and we can unsubscribe you, or log in to change your email settings."
    profile:
      about_you: "About you"
      city: "City"
      family_name: "Family name"
      given_name: "Given name"
      location_description: "You can give either your exact location or, for example, only your zip code. Please add at least your zip code. You can also select a location from the map below."
      phone_number: "Phone number"
      postal_code: "Postal code"
      profile_page: "in your profile page"
      profilemap: Mapview
      street_address: "Location"
      these_fields_are_shown_in_your: "This information is visible to all %{service_name} users"
      visible_to_everybody: "visible to everybody"
      visible_to_registered_users: "(visible to users that have logged in)"
    save_information: "Save information"
  sms:
    or_check_the_offer_in_kassi: "or check the offer %{listing_url}"
    parsing_error: "Could not understand the message contents. Please check the instructions and try again."
    pay: pay|payment
    payment_delivered: "Payment of %{amount} euros is delivered to %{receiver}. You'll be paying %{amount_plus_commission} euros in your phone bill."
    potential_ride_share_offer: "%{author_name} offers a ride in %{service_name} from %{origin} to %{destination} %{start_time}."
    request: ^request$|^r$
    rideshare: ride|rideshare
    you_can_call_him_at: "You can call the driver at %{phone_number}"
    you_can_pay_gas_money_to_driver: "To pay some gas money, reply 'kassi pay %{driver} Xe' where X is the amount. The amount + 5% commission is put in your phone bill."
    category_not_supported: "This category not yet supported by sms."
    check_the_offer_in_kassi: "Check the offer in %{service_name}: %{listing_url}"
    listing_created: "Thank you for the message, a listing is now added to %{service_name}."
    offer: ^offer$|^o$
  tag_cloud:
    tag_used:
      with_tag: "With tag"
      without_tag: "Without tag"
  terms:
    show:
      accept_terms: "Accepting %{service_name} terms of use"
      here: "by clicking here"
      i_accept_new_terms: "I accept the new terms"
      i_accept_terms: "I accept the terms"
      terms: "%{service_name} terms of use"
      terms_have_changed: "Terms of use have changed"
      you_can_view_the_new_terms: "You can view the new terms"
      you_need_to_accept: "Welcome to %{service_name}! This seems to be the first time you are using the service. Before starting you must first accept the"
      you_need_to_accept_new_terms: "%{service_name} terms of use have changed. You have to accept the new terms in order to continue using %{service_name}. The new terms are intended to enable the upkeep of the service after the research project has ended."
  testimonials:
    index:
      all_testimonials: "All feedback"
      feedback_altogether: "Feedback altogether: "
      loading_more_testimonials: "Loading more testimonials"
      no_testimonials: "No received feedback."
    new:
      as_expected: "As expected"
      exceeded_expectations: "Much better than expected"
      give_feedback_to: "Give feedback to %{person}"
      grade: "What is your overall feeling?"
      less_than_expected: "Worse than expected"
      send_feedback: "Send feedback"
      slightly_better_than_expected: "Slightly better than expected"
      slightly_less_than_expected: "Slightly worse than expected"
      textual_feedback: "How did things go?"
      this_will_be_shown_in_profile: "The feedback you give will be visible to other users in the profile page of %{person}. It helps other members of this tribe to evaluate whether %{person} is a trustworthy person."
      positive: "Positive"
      negative: "Negative"
      default_textual_feedback: "Everything went smoothly, thanks a lot!"
    testimonial:
      from_user: from
      to_user: to
      about_listing: "about listing"
  time:
    formats:
      short: "%e %b %Y at %H:%M"
      shorter: "%e %b at %H:%M"
      sms: "%e %b at %H:%M"
  timestamps:
    day_ago: "%{count} day ago"
    days_ago: "%{count} days ago"
    hour_ago: "%{count} hour ago"
    hours_ago: "%{count} hours ago"
    minute_ago: "%{count} minute ago"
    minutes_ago: "%{count} minutes ago"
    month_ago: "%{count} month ago"
    months_ago: "%{count} months ago"
    seconds_ago: "%{count} seconds ago"
    year_ago: "%{count} year ago"
    years_ago: "%{count} years ago"
    days_since:
      one: "%{count} day"
      other: "%{count} days"<|MERGE_RESOLUTION|>--- conflicted
+++ resolved
@@ -1246,7 +1246,6 @@
     member_id_is_your_username: "You must give your Omakotiliitto member id (jäsennumero) in order to join %{service_name}. Your member id is also your username that you will need when logging in to %{service_name}. If you are not a member of Omakotiliitto yet, you can"
     member_id_or_email: "Member id or email"
     join_here: "join here."
-<<<<<<< HEAD
   organizations:
     new:
       create_new_organization: "Create new organization"
@@ -1262,8 +1261,6 @@
       payment_receiver: "Payment receiver:"
       sum: "Payment sum:"
       commission_will_be_added: "A service fee of 10% will be added."
-=======
->>>>>>> 576ad367
   people:
     index:
       loading_more_members: "Loading more members"
