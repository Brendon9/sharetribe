en:
  admin:
    communities:
      edit_details:
        community_details: "Community details"
        community_look_and_feel: "Community look and feel"
        edit_community: "Edit community \"%{community_name}\" details"
        community_name: "Community name"
        edit_community_name_description: "The name of your community. This is shown to users in emails and various other places."
        community_slogan: "Community slogan"
        edit_community_slogan_description: "This is shown on the home page of the community for the users who are not logged in. %{see_how_it_looks_like}."
        community_description: "Community description"
        edit_community_description_description: "This is shown on the home page of the community for the users who are not logged in. %{see_how_it_looks_like}."
        update_information: "Update information"
        invite_people: "Invite people to this community"
        edit_signup_info: "Signup info"
        edit_signup_info_description: "This is an info text that can be shown to users in the signup page. There you can give the users instructions for signing up, information like where to get an invite, etc. By default there are no instructions, you can add some by clicking the link below."
        edit_info: "Edit information"
        see_how_it_looks_like: "See how it looks like"
      edit_look_and_feel:
        edit_community_look_and_feel: "Edit community \"%{community_name}\" look and feel"
        community_logo: "Full logo"
        community_logo_icon: "Icon logo"
        community_cover_photo: "Cover photo"
        small_community_cover_photo: "Small cover photo"
        community_custom_color1: "Main color"
        community_custom_color2: "Second color"
        logo_instructions_text_with_dimensions: "Logo size should be %{width}x%{height}px."
        logo_icon_instructions_text_with_dimensions: "Icon logo size should be %{width}x%{height}px."
        cover_photo_visibility: "Cover photo is shown in the homepage for unlogged users."
        cover_photo_instructions_text_with_dimensions: "The photo will be resized to %{width}x%{height} pixel size and taller images will be cut in the middle."
        small_cover_photo_visibility: "Small cover photo is shown in all pages expect in the homepage for unlogged users."
        small_cover_photo_instructions_text_with_dimensions: "The photo will be resized to %{width}x%{height} pixel size and taller images will be cut in the middle."
        main_content_width: "When choosing cover photos please note that the page main content is %{main_width} pixels wide at most. Remember to also check how your cover photo looks on the smaller screens."
        custom_color1_instructions_text: "You can change the main color of the user interface of this community by entering a hex color value. <a href=\"http://www.colorpicker.com/?colorcode=D96E21\" target=\"_blank\">ColorPicker.com</a> can help you choose the color and copy the code here."
        custom_color2_instructions_text: "You can change the second color of the user interface of this community by entering a hex color value."
        invalid_color_code: "Color code should contain 6 numbers or letters A-F, for example D96E21"
      edit_welcome_email:
        welcome_email_content: "Welcome email content"
        welcome_email_content_description: "The message below will be sent to every new member when they join. You can customize the message to fit your community. By clicking '%{send_test_message_link}' you can a preview message to your email address, so you can see how it looks in an email client."
        edit_message: "Edit message"
        send_test_message: "Send test message"
    emails:
      new:
        send_email_to_members: "Send an email to members"
        send_email_to_members_title: "Send an email to all the members of this community"
        email_subject: "Email subject"
        email_content: "Email content"
        email_content_placeholder: "What do you want to say to the members?"
        email_language: "Language of the email receivers"
        any_language: "Any language"
        send_email: "Send the email"
        message_will_be_sent_only_to_people_with_this_language: "Note: the email will be sent only to the members who are using %{service_name} in the language you choose."
        email_sent: "Email sent."
    news_items:
      index:
        news_items: "Newest articles"
        create_news_item: "Create an article"
        no_news: "No news"
        loading_more_news: "Loading more news"
      new:
        new_news_item: "Create an article"
        edit_news_item: "Edit article"
        index_news_item: "Create an article"
        title: "Title:"
        content: "Content:"
        save_news_item: "Save article"
      news_item:
        edit_news_item: Edit
        delete_news_item: Delete
    polls:
      index:
        polls: Polls
        create_poll: "Create a poll"
        no_polls: "No polls"
      edit_poll_links:
        close_poll: Close
        open_poll: Open
        edit_poll: Edit
        delete_poll: Delete
      new:
        add_option: "Add option"
        new_poll: "Create a poll"
        edit_poll: "Edit poll"
        title: "Title:"
        save_poll: "Save poll"
      new_option:
        option: Option
        remove_option: "Remove option"
      poll_status:
        open: Open
        closed: Closed
      show:
        edit_poll: "Edit poll"
  common:
    edit_page: "Edit page"
    default_community_slogan: "Community marketplace"
    default_community_description: "This is a place to sell, rent, swap and share goods and services with the other members of the community."
    cancel: Cancel
    fields_that_are_mandatory: "Fields marked with star (*) are mandatory."
    or: or
    password: Password
    service_name: "%{service_name}"
    share_types:
      request: request
      offer: offer
      borrow: borrowing
      buy: buying
      give_away: "giving away"
      lend: lending
      receive: "taking for free"
      rent: renting
      rent_out: "renting out"
      sell: selling
      offer_to_swap: swapping
      request_to_swap: swapping
      share_for_free: "sharing for free"
      accept_for_free: "wanting to use for free"
    categories:
      item: items
      favor: services
      rideshare: rideshare
      housing: spaces
      tools: tools
      sports: sports
      music: music
      books: "books & magazines"
      games: "games & toys"
      furniture: furniture
      outdoors: "camping & outdoors"
      food: "food & kitchen"
      electronics: electronics
      pets: "pets & animals"
      film: "film & movies"
      clothes: "clothes & accessories"
      garden: garden
      travel: travel
      other: other
    username: Username
    username_or_email: "Email or username"
    what_is_this: "What's this?"
  conversations:
    accept:
      respond_to_offer: "Respond to an offer"
      respond_to_request: "Respond to a request"
      accept_offer: "Accept the offer"
      accept_request: "Accept the request"
      reject_offer: "Not this time"
      reject_request: "Not this time"
      close_listing: "Close the listing %{listing_title_link}"
      update_later: "Leave the listing open"
      optional_message: "Optional message"
      price_to_pay: "Total price to be paid"
      you_need_to_fill_payout_details_before_accepting: "You need to fill in payout details before you can accept the request and receive the payment. Go to %{payment_settings_link} to fill in the details."
      payment_settings_link: "payment settings"
      minimum_price_error_message: "The price cannot be lower than %{amount}."
    confirm:
      confirm_description: "If your request has been fulfilled you should confirm it as done. Then you can give feedback to the other party."
      cancel_description: "If your request was not fulfilled, you can mark it as 'not happened'. You can still give feedback to the other party and describe what happened."
      cancel_payed_description: "If your request was accepted but you're having second thoughts, you can still cancel the request before the payment."
      canceling_payed_transaction: "Cancel transaction"
      confirm: "Mark completed"
      cancel: "Did not happen"
      continue: Continue
      give_feedback_to: "Give feedback to %{person_link}"
      do_not_give_feedback: "Skip feedback"
    index:
      loading_more_messages: "Loading more messages"
      message_partitive: message
      messages_partitive: messages
      no_received_messages: "No received messages"
      no_sent_messages: "No sent messages"
    conversation:
      accepted_request: "Request accepted."
      accepted_offer: "Offer accepted."
      rejected_request: "Request rejected."
      rejected_offer: "Offer rejected."
      confirmed_request: "Request completed."
      confirmed_offer: "Offer completed."
      canceled_request: "Request canceled."
      canceled_offer: "Offer canceled."
    message:
      accepted_request: "accepted the request"
      accepted_offer: "accepted the offer"
      rejected_request: "rejected the request"
      rejected_offer: "rejected the offer"
      confirmed_request: "marked the request as completed"
      confirmed_offer: "marked the offer as completed"
      canceled_request: "canceled the request"
      canceled_offer: "canceled the offer"
      paid: "paid %{sum}"
    new:
      offer_message_form_title: "Offer %{listing} to %{person}"
      request_message_form_title: "Request %{listing} from %{person}"
      favor_offer_message_form_title: "Ask help from %{person}"
      favor_request_message_form_title: "Offer help to %{person}"
      housing_offer_message_form_title: "Offer space to %{person}"
      housing_request_message_form_title: "Request space from %{person}"
      item_offer_lend_message_form_title: "Borrow %{listing} from %{person}"
      item_offer_sell_message_form_title: "Buy %{listing} from %{person}"
      item_offer_give_away_message_form_title: "Get %{listing} from %{person}"
      item_offer_trade_message_form_title: "Swap %{listing} with %{person}"
      item_offer_rent_out_message_form_title: "Rent %{listing} from %{person}"
      item_request_borrow_message_form_title: "Lend %{listing} to %{person}"
      item_request_buy_message_form_title: "Sell %{listing} to %{person}"
      item_request_take_for_free_message_form_title: "Give %{listing} to %{person}"
      item_request_trade_message_form_title: "Swap %{listing} with %{person}"
      item_request_rent_message_form_title: "Rent out %{listing} to %{person}"
      housing_offer_sell_message_form_title: "Buy %{listing} from %{person}"
      housing_offer_rent_out_message_form_title: "Rent %{listing} from %{person}"
      housing_offer_share_for_free_message_form_title: "Request %{listing} from %{person}"
      housing_offer_accept_for_free_message_form_title: "Offer %{listing} to %{person}"
      housing_request_buy_message_form_title: "Sell %{listing} to %{person}"
      housing_request_rent_message_form_title: "Rent out %{listing} to %{person}"
      item_request_message_form_title: "Offer an item to %{person}"
      message: Message
      rideshare_offer_message_form_title: "Ask for a ride from %{person}"
      rideshare_request_message_form_title: "Offer a ride to %{person}"
      send_message: "Send message"
      send: Send
      this_message_is_private: "This message is private between you and %{person}. %{person} will be notified of this message by email."
      you_will_get_notified_of_acceptance: "You will get an email notification when %{person} accepts or rejects your proposal."
      you_will_get_notified: "You will get an email notification when %{person} answers you."
      title: Title
      send_message_to_user: "Send message to %{person}"
    notifications:
      badgenotification:
        see_all_your_badges: "See all your badges"
        you_have_earned_badge: "You have earned the badge"
      comment_to_followed_listing_notification:
        has_commented: "%{author} has commented on"
        offer_you_follow: "an offer you follow"
        request_you_follow: "a request you follow"
      listing_updated_notification:
        has_updated: "has updated"
        offer_you_follow: "an offer you follow"
        request_you_follow: "a request you follow"
      comment_to_own_listing_notification:
        has_commented: "%{author} has commented on"
        your_offer: "your offer"
        your_request: "your request"
      loading_more_notifications: "Loading more notifications"
      no_notifications: "No notifications."
      testimonialnotification:
        give_feedback_to: "Give feedback to %{name}"
        has_given_you_feedback_on_event: "has given you feedback on event"
        see_all_the_feedback_you_have_received: "see all the feedback you have received"
    show:
      in_response_to_listing: "about listing"
      message_sent_by: "Message sent by"
      message_sent_to: "Message sent to"
      send_reply: "Send reply"
      write_a_reply: "Write a reply:"
      conversation_about_listing: "With %{person} about %{listing}"
      conversation_with_user: "With %{person}"
      last_message_at: "(latest message %{time})"
    status:
      cancel_payed_transaction: Cancel
      feedback_given: "Feedback given"
      feedback_skipped: "Feedback skipped"
      give_feedback: "Give feedback"
      offer_accepted: Accepted
      offer_rejected: Rejected
      offer_canceled: Canceled
      offer_confirmed: Completed
      pay: Pay
      paid: "Payment successful"
      request_accepted: Accepted
      request_rejected: Rejected
      request_confirmed: Completed
      request_canceled: Canceled
      skip_feedback: "Skip feedback"
      waiting_for_listing_author_to_accept_offer: "Waiting for %{listing_author_name} to accept the offer"
      waiting_for_listing_author_to_accept_request: "Waiting for %{listing_author_name} to accept the request"
      waiting_confirmation_from_requester: "Waiting for %{requester_name} to mark the request as completed"
      waiting_payment_from_requester: "Waiting for %{requester_name} to pay"
    status_link:
      accept_offer: "Accept offer"
      accept_request: "Accept request"
      reject_offer: "Not this time"
      reject_request: "Not this time"
      confirm: "Mark completed"
      cancel: "Did not happen"
  braintree_accounts:
    new:
      add_payout_details: "Add your payout details"
      first_name: "First name"
      last_name: "Last name"
      email: "Email address"
      phone: "Phone number"
      address_street_address: "Street address"
      address_postal_code: "Zip/Postal code"
      address_locality: City
      address_region: State
      date_of_birth: "Date of birth"
      ssn: SSN
      routing_number: "Routing number"
      account_number: "Account number"
      save: Save
    show:
      payout_details: "Your payout details"
      first_name: "First name"
      last_name: "Last name"
      email: "Email address"
      phone: "Phone number"
      address_street_address: "Street address"
      address_postal_code: "Zip/Postal code"
      address_locality: City
      address_region: State
      date_of_birth: "Date of birth"
      ssn: SSN
      routing_number: "Routing number"
      account_number: "Account number"
  braintree_payments:
    edit:
<<<<<<< HEAD
      new_credit_card_payment: New credit card payment
      payment_receiver: Payment receiver
=======
      new_credit_card_payment: "New credit card payment"
      payment_receiver: "Payment receiver"
>>>>>>> 4dc231fb
      cardholder_name: "Cardholder name"
      credit_card_number: "Credit card number"
      cvv: CVV
      credit_card_expiration_date: "Credit card expiration date"
<<<<<<< HEAD
      confirm_payment: Confirm payment
=======
      confirm_payment: "Confirm payment"
>>>>>>> 4dc231fb
  communities:
    map_bubble:
      view_tribe: "View tribe"
    email_confirmation_pending:
      confirmation_pending: "Please confirm your email address"
    enter_organization_email:
      enter_your_organization_email: "Enter your %{community_category} email"
      only_people_with_verified_email_address_can_join_your_tribe: "Only people with a verified %{community_category} email address can join this tribe."
      continue: Continue
      tribe_exists: "Tribe exists!"
      this_tribe_exists_already: "This tribe exists already! Do you want to join it?"
    done:
      done: Done!
      tribe_created_successfully: "You have successfully created your tribe."
      go_to_your_tribe: "Go to your tribe"
      we_will_contact_you_about_invoicing: "We will contact you later by email about invoicing."
    index:
      find_your_local_tribe: "Find your local tribe"
      or_start_your_own: "...or %{start_your_own_tribe_link}"
      start_your_own_tribe_link: "start your own!"
    select_pricing_plan:
      select_your_plan: "Select your plan"
      pick_one_of_the_options_below: "Pick one of the options below."
      create_for_free: "Create for free"
      contact_us: "Contact us"
      free_plan: "Free plan"
      max_members: "Max. %{number} members"
      premium_plan: "Premium plan"
      care_free_user_support: "Prioritized user support"
      create_your_tribe: "Create your tribe"
      professional_plan: "Customizable plan"
      unlimited_members: "Unlimited members"
      intranet_integration: "Intranet integration"
      no_charge: "Free of charge"
      euros_per_month_premium: "%{price} euros/month (incl. VAT)"
      custom_domain: "Custom domain"
      you_can_change_and_cancel: "You can change or cancel the plan later at any time."
      we_help_you_get_started: "We help to gather the people"
      discounts_available_for_non_profits: "We have 50% discount for non-profit organizations"
    select_tribe_category_form:
      what_kind_of_tribe_do_you_want_to_create: "What kind of tribe do you want to create?"
      first_tell_us_what_kind_of_community_the_tribe_is_for_by_selecting_one_option_below: "First tell us what kind of community you represent by selecting one from below."
      company: Company
      university: University
      town: Town
      congregation: Congregation
      association: Association
      neighborhood: Neighborhood
      apartment_building: "Apartment building"
      other: Other
    new_tribe_form:
      create_a_tribe_in_a_minute: "Create a new tribe in a minute"
      welcome_now_create_your_tribe: "Welcome %{name}! Go ahead and create your tribe."
      name_of_your_tribe: "Name of your tribe"
      web_address_of_your_tribe: "Web address of your tribe"
      slogan_of_your_tribe: "Slogan of your tribe"
      describe_your_tribe: "Describe your tribe: what is the purpose of the community"
      create_your_tribe: "Create your tribe!"
      domain_invalid: "The domain can only contain alphabets, numbers, underscores or hyphens."
      domain_taken: "This tribe exists already. You have to pick another domain name."
      address: "Location of your tribe"
      select_main_language_of_your_tribe: "Select the main language of your tribe"
      language: Language
      restrict_tribe_to_invited_people: "People need an invite to join this community"
    signup_form:
      create_an_account: "Create an account for yourself"
      to_create_a_tribe_you_must_first_create_sharetribe_account: "You can either create a new account to %{service_name} below or"
      log_in_with_your_existing_account: "log in with your existing account"
      your_email: "Your email address"
      your_university_email: "Your university email address"
      your_company_email: "Your company email address"
      you_need_to_confirm: "To create a tribe for your %{tribe_type} you need to confirm your %{tribe_type} email address."
      pick_username: "Pick a username"
      your_given_name: "Your given name"
      your_family_name: "Your family name"
      your_password: "Pick a password"
      confirm_your_password: "Confirm your password"
      email_in_use_message: "There is already an account in %{service_name} with this email address. If you already have an account, you can log in using the link above."
      invalid_email_ending_message: "This looks like a personal email. You need to sign up with your %{community_category} email."
      log_in_here: "log in here"
      existing_community_with_this_email: "There already exists a tribe for this %{community_category}. You can join the tribe %{link}."
      here: here
      for_company: company
      for_university: university
      for_town: town
      for_congregation: congregation
      for_association: association
      for_neighborhood: neighborhood
      for_apartment_building: "apartment building"
      for_other: other
  community_memberships:
    new:
      welcome_fb_user: "Welcome to %{service_name}, %{name}!"
      fb_join_accept_terms: "There's one more step to join this community: you need to accept its terms of use."
      join_community: "Join community '%{community}'"
      you_are_not_a_member_of_this_community: "You have a user account in %{service_name}, but you are not yet a member of %{service_name} community '%{community}'."
      you_can_join: "You can join this community by accepting the terms of use and clicking 'Join community' below."
      you_can_join_email_confirmation: "To join this community you need to have a valid email address that ends with %{email_ending}. You can join by filling in your email address, accepting the terms of use of this community and clicking 'Join community' below, and confirming your email."
      you_can_join_email_confirmation_multiple_addresses: "This community has email restrictions. You can only join if you have an email address of an organization that the admin of this site has allowed to join. You can join by filling in your email address, accepting the terms of use of this community and clicking 'Join community' below."
      you_can_join_with_invite_only: "You have to have an invitation from another member to join this community. If you have an invitation code, you can join this community by typing the code to the field below, accepting the terms of use of this community and clicking 'Join community' below."
      if_want_to_view_content: "If you want to view the content in this community without joining it you need to"
      log_out: "log out"
      join_community_button: "Join community"
  dashboard:
    api:
      coming_soon: "Coming soon!"
    index:
      watch_the_video: "Watch the video"
      get_started: "GET STARTED NOW!"
      browse_communities_around_you: "join a tribe near you"
      slogan: "Share with your community."
      create_your_own: "Create your own"
      sharing_website: "community marketplace"
      main_description: "Set up a space where the members of your community can share goods, services, rides and spaces in a trusted local environment. It's free and only takes a minute to do!"
      kassi_for_your_company: "...FOR YOUR COMPANY"
      kassi_for_your_company_description: "Want to help your employees connect with each other? Want to cut your emissions and become a greener enterprise? Want to save costs in travel, parking and furniture use? Sharetribe is the solution for you."
      kassi_for_your_city: "...FOR YOUR CITY"
      kassi_for_your_city_description: "Want to transform the neighborhoods of your city to village communities where people share with each other? Want to empower your citizens to improve their lives? Sharetribe will help you achieve that."
      kassi_for_your_university: "...FOR YOUR UNIVERSITY"
      kassi_for_your_university_description: "Want to create a lively campus environment where people know and trust each other? Want to help your students and staff save their time, money, and the environment? Try out Sharetribe and perceive the change!"
      want_kassi_for_your_community: "Want %{service_name} for your community?"
      email_default_text: "Your email address"
      send: Send!
      or_drop_us_a_line: "...or drop us a line:"
      thanks_for_contacting_us: "Thanks for contacting us! We'll send you more info about how to create a %{service_name} community soon."
      resources: RESOURCES
      connect: CONNECT
      about: "ABOUT SHARETRIBE"
      developers: "FOR DEVELOPERS"
      api: API
      blog: Blog
      code: "Source code"
      issue_tracker: "Issue tracker"
      product_of: "Sharetribe is a product of"
      language: "Language:"
      new: NEW!
      new_text: "%{service_name} now available for <a href=\"http://www.sharetribe.com/en/wdc\">neighborhoods in Helsinki and Lahti</a> and for <a href=\"http://www.kassi.eu/en/okl\">members of Suomen Omakotiliitto</a>!"
      want_to_know_more: "Want to know more? %{read_our_faq_link} or %{contact_us_link}."
      read_our_faq: "Read our <br />FAQ"
      contact_us: "contact us directly"
      why_you_really_should_have_a_tribe: "Why you really should have a tribe"
      an_example: "An example:"
      home: Home
      faq: FAQ
      browse_tribes: "Browse tribes"
      pricing: Pricing
      contact: Contact
      university_example_link: "<a href=\"http://aalto.sharetribe.com/en\">Sharetribe of Aalto University</a>"
      company_example_link: "<a href=\"https://if.sharetribe.com/en\">Sharetribe of IF</a>"
      city_example_link: "<a href=\"http://kallio.sharetribe.com/en\">Sharetribe of Kallio, Helsinki</a>"
  emails:
    accept_reminder:
      remember_to_accept_offer: "Remember to accept or reject an offer from %{sender_name}"
      remember_to_accept_request: "Remember to accept or reject a request from %{sender_name}"
      you_can_accept_or_reject_offer_at: "You can accept or reject the offer at"
      you_can_accept_or_reject_request_at: "You can accept or reject the request at"
      you_have_not_yet_accepted_or_rejected_offer: "You have not yet accepted or rejected the offer %{title} you received %{date}."
      you_have_not_yet_accepted_or_rejected_request: "You have not yet accepted or rejected the request %{title} you received %{date}."
      show_thread: "Show conversation"
    braintree_account_approved:
      account_ready: "You are ready to receive payments"
      message: "Your payment information has been confirmed and you are now ready to receive payments in %{service_name}."
    confirm_reminder:
      you_have_not_yet_confirmed_or_canceled_request: "You have not yet confirmed or canceled the request %{request_link} you received %{date} from %{other_party_full_name}. If the request has been completed, you should confirm that. After that you can give feedback to %{other_party_given_name}."
      remember_to_confirm_request: "Remember to confirm or cancel a request"
      if_will_not_happen_you_should_cancel: "If you think this request will not be completed for one reason or another, you can %{cancel_it_link}."
      cancel_it_link_text: "cancel it"
    payment_reminder:
      remember_to_pay: "Remember to pay for %{listing_title}"
      you_have_not_yet_paid: "You have not yet paid for %{listing_title} that %{other_party_name} has accepted to offer you."
      if_will_not_happen_you_should_cancel: "If you think this request will not be completed for one reason or another, you can also still %{cancel_it_link}."
      cancel_it_link_text: "cancel it"
    payment_settings_reminder:
      remember_to_add_payment_details: "Remember to add your payment details to receive payments"
      you_have_added_listing_with_payment: "You have added a listing %{listing_link} with payment. However, you haven't yet added your payment details. In order to receive the payment you have to add your payment information."
      please_go_to_payment_settings: "Please go to %{payment_settings_link} and fill in the required payment information."
      payment_settings_link: "payment settings"
    transaction_confirmed:
      here_is_a_message_from: "Here's a message from %{other_party_given_name}:"
      request_marked_as_confirmed: "Request completed - remember to give feedback"
      request_marked_as_canceled: "Request canceled"
      has_marked_request_as_confirmed: "%{other_party_full_name} has marked the request about '%{request}' completed. You can now give feedback to %{other_party_given_name}."
      has_marked_request_as_canceled: "%{other_party_full_name} has canceled the request about '%{request}'. You can still give feedback to %{other_party_given_name}."
      giving_feedback_is_good_idea: "Giving feedback is always a good idea. If everything went well, you should let others know that %{other_party_given_name} can be trusted. If there were any problems, it's good to mention those as well."
      give_feedback_to: "Give feedback to %{other_party_given_name}"
    confirmation_instructions:
      confirmation_instructions_signature: "Best regards,<br/>The %{service_name} Team"
      welcome_to_kassi: "Welcome to %{service_name}!"
      need_to_confirm: "You need to confirm your email address."
      confirmation_link_text: "Confirm my email"
      or_paste_link: "Alternatively you can copy the following link to the address bar of your browser:"
      turning_on_confirmations_in_this_community: "We are starting to use email confirmations in this %{service_name} community."
    common:
      check_your_settings: "Check your settings"
      hey: "Hello %{name},"
      kassi_team: "The %{service_name} Team"
      thanks: "Thanks,"
      want_to_control_emails: "Want to control which emails you receive from %{service_name}?"
      dont_want_to_receive_these_emails: "Don't want to receive these emails?"
      edit_your_email_settings_here: "Edit your email settings here"
      message_not_displaying_correctly: "Is this email not displaying correctly?"
      view_it_in_your_browser: "View it in your browser"
      or: or
      unsubscribe_from_these_emails: "unsubscribe from these emails"
    community_starter_email:
      subject: "See the new Sharetribe - membership limit removed, look & feel can be modified, and more"
    conversation_status_changed:
      has_accepted_your_offer: "%{accepter} has accepted your offer %{listing}."
      has_accepted_your_request: "%{accepter} has accepted your request %{listing}."
      has_rejected_your_offer: "%{accepter} has rejected your offer %{listing}."
      has_rejected_your_request: "%{accepter} has rejected your request %{listing}."
      view_thread: "View conversation"
      your_offer_was_accepted: "Your offer was accepted"
      your_offer_was_rejected: "Your offer was rejected"
      your_request_was_accepted: "Your request was accepted"
      your_request_was_rejected: "Your request was rejected"
      you_can_now_pay_to: "You can now pay the requested amount to %{payment_receiver}."
      pay_now: "Pay now"
    invitation_to_kassi:
      hi: Hi!
      you_have_been_invited_to_kassi: "%{inviter} has invited you to the %{community} community."
      here_is_a_message_from: "Here is a personal message from %{inviter}:"
      join_now: "Join now"
      invitation_code: "Invitation code: %{code}"
    new_badge:
      you_can_view_all_your_badges_in: "View all your badges"
      you_have_achieved_a_badge: "You have achieved a badge '%{badge_name}' in %{service_name}!"
    new_comment:
      has_commented_your_listing_in_kassi: "%{author} has commented on your listing '%{listing}'."
      view_comment: "View comment"
      you_have_a_new_comment: "%{author} has commented on your listing in %{service_name}"
      listing_you_follow_has_a_new_comment: "%{author} has commented on a listing you follow in %{service_name}"
      has_commented_listing_you_follow_in_kassi: "%{author} has commented on the listing '%{listing}' you are following in %{service_name}."
    new_message:
      conversation_title: "Message thread title: %{title}"
      view_message: "View message"
      has_sent_you_a_message_in_kassi: "%{sender} has sent you a message in %{service_name}."
      you_have_a_new_message: "A new message in %{service_name} from %{sender_name}"
    new_payment:
      new_payment: "You have received a new payment"
      you_have_received_new_payment: "You have been paid <b>%{payment_sum}</b> for <b>%{listing_title}</b> by %{payer_full_name}. Here is your receipt."
    braintree_new_payment:
      product: "Product:"
      price_payer_paid: "Price %{payer_full_name} paid:"
      service_fee: "%{service_name} service fee:"
      you_will_get: "You will get:"
    receipt_to_payer:
      receipt_of_payment: "Receipt of payment"
      you_have_made_new_payment: "You have paid <b>%{payment_sum}</b> for <b>%{listing_title}</b> to %{recipient_full_name}. Here is a receipt of the payment."
      product: Product
      total: Total
      price: Price
<<<<<<< HEAD
      service_fee: Service fee
=======
      service_fee: "Service fee"
>>>>>>> 4dc231fb
    new_testimonial:
      has_given_you_feedback_in_kassi: "%{name} has given you feedback in %{service_name}"
      you_can_give_feedback_to: "You haven't yet given feedback to %{name}."
      view_feedback: "View feedback"
    new_update_to_listing:
      listing_you_follow_has_been_updated: "Listing you follow has been updated"
      has_updated_listing_you_follow_in_kassi: "%{author} has updated the listing '%{listing}' you are following in %{service_name}."
      view_changes: "View changes"
    community_updates:
      added_offer: "%{name_link} added an offer:"
      added_request: "%{name_link} added a request:"
      added_listing: "%{name_link} added a listing:"
      update_mail_title: "%{title_link} community update"
      title_link_text: "%{community_name}"
      intro_paragraph: "Here are some of the things that happened in %{community_link} during the past %{time_since_last_update}."
      intro_paragraph_link_text: "%{community_name}"
      post_a_new_listing: "Post a new listing!"
      reduce_email_footer_text: "Too much email? %{settings_link} or %{unsubscribe_link}."
      settings_link_text: "Edit your email settings here"
      unsubscribe_link_text: unsubscribe
    newsletter:
      weekly_news_from_kassi: "Weekly news from %{community} %{service_name}"
      hi: "Hi %{name},"
      update_on_what_is_happening: "Take a peek on what's happening in %{community} %{service_name} right now."
      newest_offers: "What people currently offer to others"
      newest_requests: "What people currently need"
      could_you_offer_something: "Could you share something that others might need? Or do you need something that others might have?"
      add: Add
      an_offer: "an offer"
      a_request: "a request"
      to_kassi: "to %{service_name}"
      check_everything_that_others_are: "check everything that the others are"
      offering: offering
      requesting: requesting
      text_version_text: "Could you share something that others might need? Or do you need something that others might have? Add an offer or a request or check everything that the others are offering or requesting at %{url}"
      occasional_newsletter_title: "Sharetribe newsletter"
    reply_to_contact_request:
      thank_you_for_your_interest: "Thank you for your interest in %{service_name}!"
    reset_password_instructions:
      change_my_password: "Change my password"
      reset_password_instructions: "<p>You have indicated that you have forgotten either your password or username in the %{service_name} service.</p><p>Your username is: %{username}</p><p>If you need to reset your password, click the following link: %{password_reset_link}</p><br/><p>If you didn't request this, please ignore this email. Your password won't change until you access the link above and create a new one.</p>"
    testimonial_reminder:
      feedback_is_public_and_is_shown: "Feedback is public and is shown to all the other users. Based on the feedback the other users can judge, whether %{name} is a trustworthy person and somebody they want to interact with. Thus, it's good to always remember to give feedback on events, and also remind the other party to give feedback to you. You also need positive feedback in order to achieve most of the badges."
      remember_to_give_feedback_to: "Reminder: remember to give feedback to %{name}"
      you_have_not_given_feedback_yet: "You have not yet given feedback to %{name} about event '%{event}'. Remember to give feedback on how %{given_name} performed in the event."
    welcome_email:
      welcome_email_footer_text: "What kind of emails do you want to receive from %{service_name}? %{settings_link}"
      settings_link_text: "Check your settings"
      subject: "Welcome to %{community} - here are some tips to get you started"
      welcome_some_tips: "Welcome to %{community_link}! Here are some tips to get you started."
      p_s_did_you_know: "P.S. Did you know you can create a marketplace like this for any community you belong to, for free? %{click_here_link} to find out more!"
      click_here_link_text: "Click here"
      update_your_profile: "<strong>Update your profile.</strong> Adding your real name and profile picture and telling something about yourself will make you appear more trustworthy. Adding your contact details will make things easier for you, since you don't have to add them separately each time you create a new listing."
      update_your_profile_link_text: "Update your profile here"
      add_something_you_could_offer: "<strong>Add something you could offer to others to %{service_name}.</strong> Could you lend your power drill, tennis racket or fondue pot? Do you like to sew, assemble furniture or fiddle with computers? Is there some things in your closet you want to get rid off? %{add_offer_link}"
      add_offer_link_text: "Add them as offers to %{service_name}!"
      is_there_something_you_need: "<strong>Is there something you need right now? </strong> Perhaps you would like to share a ride? Or borrow some tools? Or need someone to walk your dog? The first thing to do is to search %{service_name}: maybe someone is already offering what you need. If you don't find what you're looking for, you can %{add_request_link}."
      add_request_link_text: "post a new request"
      invite_your_friends_invite_only: "<strong>Spread the word. </strong> The more people there are in %{service_name}, the more useful the community is for everyone. This %{service_name} community is 'invite only', so people need an invite from an existing member to join. Do you know people who might be interested in joining? Give them an access to %{service_name} by %{invite_link}. If you want to see who are already members, %{member_list_link}."
      invite_your_friends: "<strong>Spread the word. </strong> The more people there are in %{service_name}, the more helpful the community is for everyone. Do you know people who might be interested in joining? Tell them about %{service_name} by %{invite_link} or sending them this link: %{url}. If you want to see who are already members, %{member_list_link}."
      invite_link_text: "using our easy invite form"
      member_list_link_text: "check out the member list"
      go_explore: "<strong>Go explore! </strong> See what others are already offering and requesting in %{service_name}. Maybe you'll find something you need. Maybe you could help someone else out. Have fun!"
      love_team: "Love,<br /><i>The %{service_name} Crew</i>"
      congrats_for_creating_community: "You just created %{community} - here are some tips to get you started"
      you_have_just_created_community: "You have just created %{community_link}! Here are some tips to get you started with the new community."
      you_now_have_admin_rights: "<b>You have now admin rights in this community. </b> This means that you can, for example, edit the information and the look and feel of the community. This is probably the first thing you want to do. %{edit_community_details_link}. If you would like to transfer admin rights to someone else, please contact us by replying to this email."
      edit_community_details_link_text: "Edit community details here"
      add_content: "<strong>Add content. </strong> The best way to get things rolling is to add some listings yourself. This way, when new people arrive, they instantly see there's something happening. Could you lend your power drill, tennis racket or fondue pot? Do you like to sew, assemble furniture or fiddle with computers? Is there some things in your closet you want to get rid off? %{add_offer_link} If you need something, %{add_request_link}."
      spread_the_word: "<strong>Spread the word. </strong> To get new members to the community, you need to tell about it to the people you know. Some ideas: 1) Post information about %{service_name} to a mailing list. 2) Share this link via Facebook, Twitter or other social media service: %{url}. 3) Send email invites %{invite_link}. 4) Tell people face to face when you meet them."
      spread_the_word_invite_only: "<strong>Spread the word. </strong> You have chosen to make this community invite only. It means that people need an invite from another member in order to join. Thus, to get some new members to the community, you need to invite them. You can do so by %{invite_link}."
      have_fun: "Have fun using %{service_name}. May your community live long and prosper!"
  error_messages:
    listings:
      departure_time: "Departure time must be between current time and one year from now."
      share_type: "You must select one."
      valid_until: "This date must be between current time and 6 months from now."
      price: "Price must be a whole number."
      minimum_price: "Minimum price is %{minimum_price} %{currency}."
    testimonials:
      you_must_explain_not_neutral_feedback: "If you want to give non-neutral feedback, you must explain why."
      you_must_select_a_grade: "Remember to tell whether your experience was positive or negative."
  error_pages:
    back_to_kassi_front_page: "Back to the front page"
    error_404:
      if_you_believe: "If you believe that the address is correct and it should be working, please help us locate the error by letting us know what address caused the error and what should be seen on the page with the form below."
      page_can_not_be_found: "Page can not be found!"
      page_you_requested_can_not_be_found: "The page you requested can not be found. Are you sure you spelled the address correctly?"
    error_404_title: "page not found"
    error_500:
      help_us_find_the_problem: "You can help us find find the problem by writing a short description of the problem in the box below."
      page_loading_failed: "Page loading failed!"
      reload_refresh: "Reloading/refreshing the page often helps you to get on the page that you were trying to reach. We try to locate and fix the problem that caused the error as soon as possible."
    error_500_title: "page loading failed"
    error_description: "Error description"
    no_javascript:
      javascript_is_disabled_in_your_browser: "Javascript is disabled in your browser"
      kassi_does_not_currently_work_without_javascript: "%{service_name} does not work properly without javascript. Try to enable javascript from your browser's preferences and then reload this page again."
      kassi_does_not_currently_work_without_javascript_dashboard: "Unfortunately %{service_name} does not currently work without javascript. Try to enable javascript from your browser's preferences and then reload this page again. If you'd like to use %{service_name} without javascript, please %{contact_us}."
      contact_us: "contact us"
      send_feedback: "Send feedback"
      your_feedback_to_admins: "Your feedback to admins"
    send: Send
    your_email_address: "Your email address"
  event_feed_events:
    accept:
      has_accepted_lend_item: "%{offerer_name} agreed to lend %{listing_title} to %{requester_name} %{time_ago}."
      has_accepted_borrow_item: "%{offerer_name} agreed to lend %{listing_title} to %{requester_name} %{time_ago}."
      has_accepted_rent_out_item: "%{offerer_name} agreed to rent %{listing_title} to %{requester_name} %{time_ago}."
      has_accepted_rent_item: "%{offerer_name} agreed to rent %{listing_title} to %{requester_name} %{time_ago}."
      has_accepted_give_away_item: "%{offerer_name} agreed to give %{listing_title} to %{requester_name} %{time_ago}."
      has_accepted_receive_item: "%{offerer_name} agreed to give %{listing_title} to %{requester_name} %{time_ago}."
      has_accepted_sell_item: "%{offerer_name} agreed to sell %{listing_title} to %{requester_name} %{time_ago}."
      has_accepted_buy_item: "%{offerer_name} agreed to sell %{listing_title} to %{requester_name} %{time_ago}."
      has_accepted_trade_item: "%{offerer_name} agreed to swap %{listing_title} with %{requester_name} %{time_ago}."
      has_accepted_sell_housing: "%{offerer_name} agreed to sell %{listing_title} to %{requester_name} %{time_ago}."
      has_accepted_buy_housing: "%{offerer_name} agreed to sell %{listing_title} to %{requester_name} %{time_ago}."
      has_accepted_rent_out_housing: "%{offerer_name} agreed to rent %{listing_title} to %{requester_name} %{time_ago}."
      has_accepted_rent_housing: "%{offerer_name} agreed to rent %{listing_title} to %{requester_name} %{time_ago}."
      has_accepted_favor: "%{offerer_name} agreed to offer %{listing_title} to %{requester_name} %{time_ago}."
      has_accepted_rideshare: "%{offerer_name} agreed on sharing a ride %{listing_title} with %{requester_name} %{time_ago}."
    join:
      joined_kassi: "%{name} joined %{community_name} %{service_name} %{time_ago}."
    login:
      logged_in_to_kassi: "%{name} logged in to %{service_name} %{time_ago}."
    comment:
      commented: "%{commenter_name} commented on listing %{listing_title} %{time_ago}."
      offer_partitive: offer
      request_partitive: request
  header:
    about: About
    home: Home
    members: Community
    new_listing: "New listing"
    mobile_version: "Mobile version"
    offers: Offers
    requests: Requests
    search_kassi: "Search %{service_name}"
    create_new_marketplace: "Create a new marketplace"
    contact_us: "Contact us"
    profile: Profile
    invite: Invite
  homepage:
    additional_private_listings_slate:
      additionally_one_private_offer_exists: "Additionally  there is <b>one other offer</b>,"
      additionally_one_private_request_exists: "Additionally  there is <b>one other request</b>,"
      additionally_some_private_offers_exist: "Additionally there are <b>%{number_of_listings} other offers</b>,"
      additionally_some_private_requests_exist: "Additionally there are <b>%{number_of_listings} other requests</b>,"
    blank_slate:
      add_first: "Add one!"
      but_that_is_visible_only_to_registered_members: "but that is visible only to registered members."
      but_those_are_visible_only_to_registered_members: "but those are visible only to registered members."
      create_new_account_for_yourself: "Create yourself a new account"
      examples_of_what_you_could_offer_to_others: "What could you offer to others"
      examples_of_what_you_could_request_to_others: "What could you request from the others"
      favor_offer_list: "computer assistance, clothes repair, baking, bike fixing"
      favor_request_list: "babysitting, piano lessons, walking dogs, mowing lawn"
      favors_to_offer: "Help: "
      favors_to_request: "Help: "
      item_offer_list: "tools, sports equipment, costumes, camping equipment"
      item_request_list: "tools, sports equipment, costumes, camping equipment"
      items_to_offer: "Goods to lend: "
      items_to_request: "Goods to borrow: "
      log_in: "log in!"
      no_offers_visible_unless_logged_in: "No item, service or rideshare offers visible to non-logged-in users."
      no_open_offers_currently: "No open item, service or rideshare offers."
      no_open_requests_currently: "No open item, service or rideshare requests."
      no_requests_visible_unless_logged_in: "No item, service or rideshare requests visible to non-logged-in users."
      one_private_offer_exists: "There is already <b>one offer</b>,"
      one_private_request_exists: "There is already <b>one request</b>,"
      ride_offer: "Take others' kids to their hobbies"
      ride_request: "A ride to work"
      some_private_offers_exist: "There are already <b>%{number_of_listings} offers</b>,"
      some_private_requests_exist: "There are already <b>%{number_of_listings} requests</b>,"
    event_feed:
      latest_events: "What's going on"
    grid_item:
      processing_uploaded_image: "(Processing uploaded image...)"
    index:
      no_listings_with_your_search_criteria: "We couldn't find any results that matched your search criteria."
      no_listings_notification: "No listings. %{add_listing_link}."
      add_listing_link_text: "Add new listing"
      available_on_the_app_store: "Available on the app store"
      private_listing_notification: "There are %{listing_count} in this community. %{private_listing_count} of them %{be_verb} visible only to the members of the community. If you want to see also the listings that are visible only to the members, you need to %{log_in_link}."
      open_listing: "open listing"
      open_listings: "open listings"
      private_listing_notification_log_in: "log in"
      is: is
      are: are
      what_do_you_need: "What are you looking for?"
      post_new_listing: "Post a new listing"
      are_offering: offer
      add_news_item: "Add an article"
      inform_others_about_events: "Latest news and events in the community."
      lend_rent_help_carpool: "Sell, lend, help, share rides"
      loading_more_content: "Loading more content"
      more_events: "More events..."
      news: News
      no_news: "No news"
      more_news: "More news"
      or: and
      or_see_what_the_others: "...or see what the others"
      recent_events: "Recent events"
      requesting: need
      teaser_text: "%{service_name} is a service for the %{community} community. Here you can lend, rent, give away and sell stuff, give and get help or share rides. Could you lend something to others or help them?"
      tell_it_here: "Tell it here!"
      welcome_to_new_kassi: "Welcome to new %{service_name}!"
      no_reviews: "No reviews"
      no_image: "No image"
      filter: Filter
    invitation_form:
      invite_your_friends: "Invite your friends to %{service_name}!"
      invite_your_neighbors: "Invite your neighbors to %{service_name}!"
      email: "Email address(es)"
      message: "A personal message"
      send_invitation: "Send invitation"
      add_as_many_emails_as_you_want: "Add the email addresses of the people you are inviting to the field below. If you add multiple email addresses, separate them with comma."
      invitation_emails_field_placeholder: "friend1@example.com, friend2@example.com, ..."
      invitation_message_field_placeholder: "I joined this amazing community. You should too!"
      errors_in_emails: "Check that the email addresses you added are valid. If you added multiple addresses, make sure they are separated with comma."
    list_item:
      review: review
      reviews: reviews
    news_item:
      show_less: "Show less"
      show_more: "Show more"
    poll_form:
      poll: "Poll:"
      comment: "Comment:"
      answer: Answer
      results: Results
      poll_answer: answer
      poll_answers: answers
    profile_info_empty_notification:
      add_your_info: "Add your contact info"
      add_a_profile_picture: "Add a profile picture"
      you_have_not_added_your_info: "You have not added your contact information. Please do, so others can get in touch with you more easily. Also add a profile picture so it's easier for others to trust you."
      add_your_info_link: "Add your info now"
    recent_listing:
      please_offer: Offer
      comment: comment
      comments: comments
    filters:
      show: "Filter:"
      search: Search
      map: "Show map"
      list: "Show list"
      map_button: Map
      grid_button: Grid
      list_button: List
      all_listing_types: "All listing types"
      all_categories: "All categories"
  infos:
    about:
      default_about_text_title: "What is Sharetribe?"
      default_about_text: "This marketplace is powered by Sharetribe platform. With Sharetribe you can easily create your own marketplace website. It's free and only takes a minute. %{click_here_link} to learn more!"
      click_here_link_text: "Click here"
  layouts:
    no_tribe:
      inbox: Inbox
      settings: Settings
      feedback: "Contact us"
    admin:
      admin: "%{service_name} admin panel"
      back_to_kassi: "Back to %{service_name}"
      tribe_info: "Basic tribe information"
      news_items: "News articles"
      polls: Polls
    application:
      join_this_community: "Join community"
      read_more: "Read more"
      feedback: "What would you like to tell us?"
      default_feedback: "Did you encounter a problem with %{service_name}? Have a suggestion for improving the service? Noticed some suspicious content? Or just have something you want to discuss with us? Let us know!"
      feedback_forum: "feedback forum"
      feedback_handle: Feedback
      give_feedback: "Contact us"
      keywords: "%{service_name}, Kassi, share resources in a community, borrow items, service, favor, item, rideshare, space, car pooling, housing, accommodation, help, helping, offer, request, rent, swap, exchange, buying, selling, buy, sell, giving, give, ecological, community, online community, local"
      meta_description: "Sharetribe is a service that allows you to easily create a marketplace online and let your community sell, rent, swap and share goods and services."
      or_check_our: "...or check our"
      send_feedback_to_admin: "Send feedback"
      to_see_what_others_have_suggested: "to see what other users have suggested, and vote for the ideas there."
      your_email_address: "Your email address (not required)"
      connect: "Sign up"
      invite_your_friends: "Invite friends!"
      invite_your_neighbors: "Invite neighbors!"
      invite_your_friends_description: "The more people there are in %{service_name}, the more useful it is."
      invite_your_friends_invite_only_description: "People cannot join this community unless they are invited."
      join_without_facebook: "...or alternatively %{join_without_facebook_link}"
      join_without_facebook_link: "sign up without using Facebook"
    conversations:
      messages: Messages
      notifications: Notifications
      received: Received
      sent: Sent
    dashboard:
      title: "%{service_name} - share goods, services and rides in your local community!"
    global-header:
      select_language: "Select language"
    infos:
      about: About
      how_to_use: Help
      info_about_kassi: "Information about %{service_name}"
      news: News
      register_details: Privacy
      terms: "Terms of use"
    logged_in:
      admin: Admin
      go_to_your_profile_page: Profile
      hi: Hi
      login: "Log in"
      logout: "Log out"
      notifications: Notifications
      requests: "Friend requests"
      settings: Settings
      sign_up: "Create account"
    logged_in_messages_icon:
      messages: Messages
    logged_in_notifications_icon:
      notifications: Notifications
    mobile_logged_in:
      admin: Admin
      go_to_your_profile_page: Profile
      hi: Hi
      login: Login
      logout: Logout
      notifications: Notifications
      requests: "Friend requests"
      settings: Settings
      sign_up: "Sign up"
    notifications:
      test_welcome_email_delivered_to: "A test email was sent to %{email}."
      something_went_wrong: "Something went wrong"
      community_updated: "Tribe details updated."
      community_update_failed: "Tribe detail update failed."
      account_creation_succesful_you_still_need_to_confirm_your_email: "Account created successfully. Next you need to confirm your email address."
      community_joined_succesfully_you_still_need_to_confirm_your_email: "You are now a member of this community. Next you need to confirm your email address."
      comment_cannot_be_empty: "Comment cannot be empty"
      comment_sent: "Comment sent"
      confirmation_link_is_wrong_or_used: "The confirmation link is already used or otherwise broken. Try logging in, or send feedback if the problem persists."
      additional_email_confirmed: "The email you entered is now confirmed."
      could_not_get_email_from_facebook: "Could not get email address from Facebook and can't create an account without email."
      create_new_listing: "Create another listing"
      create_one_here: "create one here"
      email_confirmation_sent_to_new_address: "Email confirmation is now sent to the new address."
      email_not_found: "The email you gave was not found from %{service_name} database."
      error_with_session: "Error with session."
      feedback_considered_spam: "Feedback not saved, due to its formatting. Try again or use the feedback forum."
      feedback_not_saved: "Feedback could not be sent."
      feedback_saved: "Thanks a lot for your feedback! We'll get back to you as soon as possible."
      feedback_sent_to: "Feedback sent to %{target_person}."
      feedback_skipped: "Feedback skipped"
      invitation_cannot_be_sent: "Invitation could not be sent"
      invitation_sent: "Invitation sent successfully"
      inviting_new_users_is_not_allowed_in_this_community: "Inviting new users is not allowed in this %{service_name} community"
      login_again: "Please, log in again."
      login_failed: "Login failed. Please enter correct credentials."
      account_creation_successful: "Welcome to %{service_name}, %{person_name}!"
      account_deleted: "Your account is now deleted."
      login_successful: "Welcome, %{person_name}!"
      logout_successful: "You have now been logged out of %{service_name}. See you soon!"
      news_item_created: "Article created"
      news_item_creation_failed: "Article creation failed"
      news_item_update_failed: "Article update failed"
      news_item_updated: "Article updated"
      news_item_deleted: "Article removed"
      offer_accepted: "Offer accepted"
      offer_confirmed: "Offer confirmed"
      offer_closed: "Offer closed"
      listing_created_successfully: "Listing created successfully. %{new_listing_link}."
      offer_rejected: "Offer rejected"
      offer_canceled: "Offer canceled"
      listing_updated_successfully: "Listing updated successfully"
      only_kassi_administrators_can_access_this_area: "Only %{service_name} administrators can access this area"
      only_listing_author_can_close_a_listing: "Only listing author can close a listing"
      only_listing_author_can_edit_a_listing: "Only listing author can edit a listing"
      payment_successful: "Payment successful"
      payment_canceled: "Payment cancelled"
      error_in_payment: "Error in payment. If you didn't complete the payment yet, try again. If you did, please send us feedback."
      cannot_receive_payment: "The other party can't receive the payment due some error. Please contact the administrators to clarify the situation"
      payment_waiting_for_later_accomplishment: "When you have paid, we'll notify the seller and you will get a receipt in email"
      password_recovery_sent: "Instructions to change your password were sent to your email."
      person_activated: "User activated"
      person_deactivated: "User deactivated"
      person_updated_successfully: "Information updated"
      poll_answered: "Poll answered"
      poll_could_not_be_answered: "Poll could not be answered"
      poll_created: "Poll created"
      poll_creation_failed: "Poll creation failed"
      poll_update_failed: "Poll update failed"
      poll_updated: "Poll updated"
      poll_deleted: "Poll removed"
      read_more: "Read more!"
      registration_considered_spam: "Registration did not work, please send feedback from header menu and mention \"email2 error\"."
      reply_cannot_be_empty: "You can't send an empty message"
      reply_sent: "Reply sent successfully"
      request_accepted: "Request accepted"
      request_confirmed: "Request completed"
      request_closed: "Request closed"
      request_rejected: "Request rejected"
      request_canceled: "Request canceled"
      message_sent: "Message sent"
      this_content_is_not_available_in_this_community: "This content is not available in this community."
      unknown_error: "Unknown error. Please use the Contact us link to send details about what happened."
      update_error: "An error occurred when trying to update your information, please try again"
      welcome_message: "Welcome to %{service_name}! %{service_name} is a service that helps the members of the %{community} community to sell and lend items to each other, organize car pooling and help each other in many other ways."
      you_are_not_allowed_to_give_feedback_on_this_transaction: "You are not authorized to give feedback on this event"
      you_are_not_authorized_to_do_this: "You are not authorized to do this"
      you_are_not_authorized_to_view_this_content: "You are not authorized to view this content"
      send_instructions: "You will receive an email with instructions on how to reset your password in a few minutes."
      you_cannot_reply_to_a_closed_offer: "You cannot reply to a closed offer"
      you_cannot_reply_to_a_closed_request: "You cannot reply to a closed request"
      you_cannot_send_message_to_yourself: "You cannot send a message to yourself"
      you_followed_listing: "You are now following this listing"
      you_have_already_given_feedback_about_this_event: "You have already given feedback about this event"
      you_are_now_member: "You have successfully joined this community. Welcome!"
      you_are_already_member: "You are already a member of this %{service_name} community. Welcome back!"
      you_must_log_in_to_create_new_listing: "You must log in to %{service_name} to create a new listing. If you don't have an account you can %{sign_up_link}."
      additional_email_confirmed_dashboard: "Your email is now confirmed."
      you_must_log_in_to_give_feedback: "You must log in to give feedback"
      you_must_log_in_to_invite_new_users: "You must log in to invite new users to %{service_name}"
      you_must_log_in_to_send_a_comment: "You must log in to send a new comment"
      you_must_log_in_to_send_a_message: "You must log in to %{service_name} to send a message to another user."
      you_must_log_in_to_view_this_content: "You must log in to view this content"
      you_must_log_in_to_view_this_page: "You must log in to view this page"
      you_must_log_in_to_view_your_inbox: "You must log in to %{service_name} to view your inbox."
      you_must_log_in_to_view_your_settings: "You must log in to %{service_name} to view your settings."
      you_must_log_in_to_add_news_item: "You must log in to %{service_name} to add a new article."
      you_must_log_in_to_change_profile_settings: "You must log in to %{service_name} to change profile settings"
      you_must_log_in_to_change_payment_settings: "You must log in to %{service_name} to change payment settings"
      you_need_to_confirm_your_account_first: "You need to confirm your email."
      you_must_fill_all_the_fields: "You must fill all the fields"
      you_unfollowed_listing: "You are no longer following this listing"
      joining_community_failed: "Joining this community failed"
      can_not_login_with_private_user: "You can not login to this community with your personal account. Log in with organization account or create a new account."
      can_not_delete_email: "You can not remove the email address"
      user_does_not_have_email_to_delete: "You don't have the email address you're trying to remove"
      email_deleted: "Email removed"
      payment_details_add_successful: "Successfully added payment details"
      payment_details_add_error: "Could not add payment details"
    profile_extras_header:
      back_to_profile_of_person: "Back to user's profile"
      badges: Badges
      testimonials: "Received feedback"
    settings:
      account: Account
      notifications: Notifications
      profile: "Profile info"
      settings: Settings
      payments: Payments
  listings:
    bubble_listing_not_visible:
      listing_not_visible: "You do not have permission to view this listing."
    comment:
      wrote: wrote
      send_private_message: "Send private message to %{person}"
    comment_form:
      ask_a_question: "Comment on the listing or ask for more details. All the other users will be able to see your comment."
      log_in: "log in"
      send_comment: "Send comment"
      to_send_a_comment: "to send a new comment."
      write_comment: "Write a new comment:"
      you_cannot_send_a_new_comment_because_listing_is_closed: "You cannot send new comments because this listing is closed."
      you_must: "You must"
      subscribe_to_comments: "Notify me of new comments and updates"
    edit:
      edit_listing: "Edit listing"
    edit_links:
      close_listing: "Close listing"
      edit_listing: "Edit listing"
      reopen_listing: "Reopen listing"
    follow_links:
      follow: "Get emails about new comments"
      unfollow: "Don't get emails about new comments"
    form:
      departure_time:
        at: At
        departure_time: "Departure time"
      departure_time_radio_buttons:
        repeated: "Repeated (add times and days in the field 'detailed description')"
      description:
        detailed_description: "Detailed description"
      destination:
        destination: Destination
      form_content:
        favor: "a service"
        housing: "a space"
        item: "an item"
        offer_something: "Offer something"
        request_something: "Request something"
        rideshare: "a ride"
        i_want_to_offer: "I want to offer..."
        i_want_to_request: "I need..."
      googlemap:
        googlemap_copy: "End Points From Map"
        googlemap_description: Mapview
        googlemap_updatemap: "Update Map"
      images:
        image: Image
        no_file_selected: "No file selected"
        remove_image: "Remove image"
        select_file: "Select file"
      location:
        location: Location
      price:
        price: Price
        per: per
        mass: "piece, kg, l, m2, ..."
        time: "hour, day, week, ..."
        long_time: "week, month, ..."
        service_fee_will_be_added: "A %{fee}% service fee will be added to the price."
        after_service_fee_you_will_get: "After %{service_name} service fee you will get %{sum_with_currency}"
        price_excludes_vat: "The price doesn't include VAT."
      origin:
        location: Location
        origin: Origin
      send_button:
        save_listing: "Save listing"
      share_type:
        select: Select
        borrow: Borrowing
        buy: Buying
        give_away: "Giving away"
        lend: Lending
        offer_type: "Offer type"
        receive: "Accepting for free"
        rent: Renting
        rent_out: "Renting out"
        request_type: "Request type"
        sell: Selling
        share_for_free: "Sharing for free"
        accept_for_free: "Accepting for free"
        trade: Swapping
      tag_list:
        comma_separate: "(comma separate)"
        tags: Tags
      title:
        favor_you_offer: "Service you offer"
        favor_you_request: "Service you need"
        housing_you_offer: "Space you offer"
        housing_you_request: "Space you need"
        item_you_offer: "Item you offer"
        item_you_request: "Item you need"
        listing_title: "Listing title"
      valid_until:
        valid_until: "Expiration date"
      valid_until_radio_buttons:
        for_the_time_being: "For the time being"
      visibility:
        all_communities: "All my %{service_name} communities"
        this_community: "Only members of this tribe"
        visibility: Visibility
      privacy:
        privacy: Privacy
        private: "Private (only logged-in users can see)"
        public: "Public (visible to non-logged-in users)"
    help_texts:
      help_share_type_title: "Type of the offer or request"
      help_tags_title: Tags
      help_valid_until_title: "Expiration date"
    index:
      all_categories: "All categories"
      all_offer_types: "All offer types"
      all_request_types: "All request types"
      category: Category
      did_not_found_what_you_were_looking_for: "Didn't find what you need?"
      favors: Services
      housing: Spaces
      items: Items
      list_view: "List view"
      listings: Listings
      map_view: "Map view"
      offer_something: "Let others know!"
      offer_type: "Offer type"
      offers: Offers
      request_something: "Request something!"
      request_type: "Request type"
      requests: Requests
      rideshare: Rideshare
      search_verb: Search
      you_have_something_others_do_not: "Have something to offer?"
      feed_title: "%{listing_type} in %{community_name} %{service_name} %{optional_category}"
    left_panel_link:
      borrows: Borrowing
      buys: Buying
      favors: Services
      give_aways: "Giving away"
      housings: Spaces
      items: Items
      lends: Lending
      receives: "Taking for free"
      rent_outs: "Renting out"
      rents: Renting
      rideshares: Rideshare
      sells: Selling
      share_for_frees: "Sharing for free"
      accept_for_frees: "Accepting for free"
      trades: Swapping
    link_labels:
      offer_this: Offer
      request_this: Request
      lend_this: Lend
      borrow_this: Borrow
      buy_this: Buy
      rent_out_this: "Rent out"
      rent_this: Rent
      sell_this: Sell
      link_label_for_favor_offer: "Request this service"
      link_label_for_favor_request: "Offer this service"
      link_label_for_housing_offer_sell: "Buy this space"
      link_label_for_housing_offer_rent_out: "Rent this space"
      link_label_for_housing_offer_share_for_free: "Request this space"
      link_label_for_housing_request_accept_for_free: "Offer this space"
      link_label_for_housing_request_buy: "Offer to sell this space"
      link_label_for_housing_request_rent: "Offer to rent out this space"
      link_label_for_item_offer_lend: "Borrow this item"
      link_label_for_item_offer_rent_out: "Rent this item"
      link_label_for_item_offer_sell: "Buy this item"
      link_label_for_item_offer_give_away: "Request this item"
      link_label_for_item_offer_trade: "Swap this item"
      link_label_for_item_request_borrow: "Offer to lend this item"
      link_label_for_item_request_rent: "Offer to rent out this item"
      link_label_for_item_request_buy: "Offer to sell this item"
      link_label_for_item_request_receive: "Give this item to requester"
      link_label_for_item_request_trade: "Offer to swap this item"
      link_label_for_rideshare_offer: "Request this ride"
      link_label_for_rideshare_request: "Offer ride"
    new:
      post_a_new_listing: "Post a new listing"
      listing: listing
      offer: "I have something to offer to others"
      request: "I need something"
      selected_offer: Offer
      selected_request: Request
      selected_listing_type: "Listing type: %{listing_type}"
      selected_category: "Category: %{category}"
      selected_subcategory: "Subcategory: %{subcategory}"
      selected_share_type: "Share type: %{share_type}"
      selected_item: Item
      selected_favor: Service
      selected_rideshare: Rideshare
      selected_housing: Space
      selected_borrow: Borrowing
      selected_buy: Buying
      selected_give_away: "Giving away"
      selected_lend: Lending
      selected_receive: "Take for free"
      selected_rent: Renting
      selected_rent_out: "Renting out"
      selected_sell: Selling
      selected_offer_to_swap: Swapping
      selected_request_to_swap: Swapping
      selected_share_for_free: "Sharing for free"
      selected_accept_for_free: "Accepting for free"
      how_do_you_want_to_share_it: "How do you want to share it?"
      how_do_you_want_to_get_it: "How do you want to get it?"
      item: "An item - something tangible"
      favor: "Help - a skill or a service"
      rideshare: "A shared ride - in a car or other transport"
      housing: "A space - an apartment, an office or a garden"
      borrow: "I want to borrow it"
      buy: "I want to buy it"
      give_away: "I'm giving it away for free"
      lend: "I can lend it for free"
      receive: "I can accept it for free"
      rent: "I want to rent it"
      rent_out: "I'm renting it out for a fee"
      sell: "I'm selling it"
      offer_to_swap: "I want to swap it for something else"
      request_to_swap: "I want to swap it for something else"
      share_for_free: "I'm sharing it for free"
      accept_for_free: "I'd like to use it for free"
      what_kind_of_item: "What kind of an item are we talking about?"
      what_kind_of_favor: "What kind of help are we talking about?"
      what_kind_of_rideshare: "What kind of ride are we talking about?"
      what_kind_of_housing: "What kind of a space are we talking about?"
      which_subcategory: "Which one of these describes it best?"
      tools: Tools
      sports: Sports
      music: Music
      books: "Books & magazines"
      games: "Games & toys"
      furniture: Furniture
      outdoors: "Camping & Outdoors"
      food: "Food & kitchen"
      electronics: Electronics
      pets: "Pets & animals"
      film: "Movies & video"
      clothes: "Clothes & accessories"
      garden: Garden
      travel: Travel
      other: Other
      what_do_you_want_to_do: "What do you want to do?"
      what_can_you_offer: "What can you offer to others?"
      what_do_you_need: "What do you need?"
      select_category: "Select category"
    please_comment: Comment
    reply_link:
      listing_closed: "Listing is closed"
    show:
      add_your_phone_number: "Add your phone number"
      add_profile_picture: "Add profile picture"
      comments: "Public discussion"
      contact_by_phone: "Contact by phone:"
      contact: Contact
      favor_offer: "Service offer"
      favor_request: "Service request"
      item_offer_trade: "Swap offer"
      item_request_trade: "Swap request"
      no_description: "This listing doesn't have description"
      no_image: "No image"
      no_reviews: "No reviews received"
      offer: Offer
      listing_created: Created
      open_until: "Open until %{date}"
      feedback: Feedback
      qr_code: "QR code"
      request: Request
      rideshare_offer: "Rideshare offer"
      rideshare_request: "Rideshare request"
      send_private_message: "Send private message"
      share_types: "Share types"
      share_types_offer: "Type of offer"
      share_types_request: "Type of request"
      tags: Tags
      time: time
      times: times
      times_viewed: Viewed
      processing_uploaded_image: "(Processing uploaded image...)"
      price_excludes_vat: "(excludes VAT)"
    displayed_price:
      price_excludes_vat: "(excludes VAT)"
  mapview:
    index:
      all_categories: "All categories"
      all_offer_types: "All offer types"
      all_request_types: "All request types"
      category: Category
      did_not_found_what_you_were_looking_for: "Didn't find what you need?"
      favors: Services
      housing: Spaces
      items: Items
      list_view: "List view"
      map_view: "Map view"
      offer_something: "Let others know!"
      offer_type: "Offer type"
      offers: Offers
      request_something: "Request something!"
      request_type: "Request type"
      requests: Requests
      rideshare: Rideshare
      search_verb: Search
      you_have_something_others_do_not: "Have something to offer?"
    please_comment: Comment
  news_items:
    index:
      news_from_community: "Latest news from %{community} community"
    news_item:
      delete_news_item: "Remove article"
  okl:
    member_id: "Member id"
    member_id_or_email: "Member id or email"
  payments:
    new:
      new_payment: "New payment"
      continue: Continue
      payment_receiver: "Payment receiver:"
      sum: "Payment sum:"
      commission_will_be_added: "A service fee of 10% will be added."
    form:
      total: Total
      service_charge: "Service charge"
      product: "Product:"
      price_for: "Price for %{payer_given_name}:"
      continue_to_pay: "Continue to pay"
      invoice: Invoice
      service_fee: "%{service_name} service fee:"
      you_will_get: "You will get:"
    mangopay:
      terms:
        mangopay_terms_also_included: "NOTE: MangoPay is used as a payment gateway service and by using this website you also accept %{terms_link_text}, in addition to the terms below."
        terms_link_text: "MangoPay terms of use"
      seller_registration_needed:
        seller_registration_needed: "You can't create a money related listing yet"
        seller_registration_instructions: "Before you can create a listing which could result in you being paid, you'll need to add few required details to your %{link_to_settings_page}."
        settings_page_link: profile
    braintree:
      terms:
        braintree_terms_also_included: "NOTE: Braintree is used as a payment gateway service and by using this website you also accept %{terms_link_text}, in addition to the terms below."
        terms_link_text: "Braintree terms of use"
  people:
    index:
      loading_more_members: "Loading more members"
      meet_the_people: "Meet the people"
      you_are_the_only_member: "You are the only member of the %{community_name} community."
      here_are_the_members: "Here are the %{count} members of the %{community_name} community."
      wanna_see_more_folks: "Wanna see some more folks here?"
      invite_people_you_know: "Invite the people you know!"
      there_are_x_members: "There are %{count} members in the %{community_name} community."
      to_see_the_list_log_in: "To see the full list of all the members you need to %{log_in_link}."
      log_in_link: "log in"
    badge_description:
      badge_achieved_at: "Badge achieved "
      you_do_not_yet_have_this_badge: "Badge has not yet been achieved."
    edit_links:
      activate: Activate
      deactivate: Deactivate
    help_texts:
      badges_description_title: Badges
      feedback_description_title: Feedback
      help_captcha_title: "Are you human?"
      help_invitation_code_title: "You need an invite to join"
      terms_title: "%{service_name} terms of use"
      trustcloud_description_title: TrustCloud
      trustcloud_description_text: "<p>TrustCloud is an online service that helps to measure person's trustworthiness accross different online services. It gives a TrustScore (1-1000) based on person's online activity. The score is increased for example by getting good feedback in eBay or having lot of conections Facebook. You can click each card for more details.</p><p>TrustCloud is used to bring more confidence that the person behind the profile is real and not hiding behind a made-up identity.</p><p>You can claim your own TrustCard if you want by <a href='https://trustcloud.com/claim'>registering to TrustCloud</a> and confirming the same email address there that you have registered in %{service_name}. This is optional, but we recommend claiming your TrustCard as that will increase your credibility and probably make it easier to deal with others in this community.</p><p>The activities in %{service_name} do not yet affect your TrustScore, but we are planning to make that possible in the future.</p>"
      invite_only_help_text: "Select this option if you want that new members can join only if they are invited by an existing member of the tribe."
      invite_only_help_text_title: "Invite-only tribe"
    inactive_notification:
      this_person_is_not_active_in_kassi: "This user is no longer active in %{service_name}"
      inactive_description: "This user has stopped using %{service_name}. You cannot contact this user, give feedback to them or comment their listings."
    new:
      captcha_incorrect: "reCAPTCHA check failed. Please write the words in the image to the box below."
      captcha_was_wrong: "Captcha text was incorrect."
      create_new_account: "Create account"
      email: "Email address"
      email_is_in_use: "The email you gave is already in use."
      email_is_in_use_or_not_allowed: "This email is not allowed for this community or it is already in use. Please use an address that is associated with this community (see instructions above). If you still cannot get in, send us feedback."
      email_not_allowed: "This email is not allowed for this community. Please use an address that is associated with this community. If you still cannot get in, send us feedback."
      email_restriction_instructions:
        one: "This community is only for %{community_name}. To join you need a '%{allowed_emails}' email address."
        other: "This community is only for %{community_name}. To join you need an email address that proves you to be entitled to join here."
      enter_captcha: "I'm a human:"
      family_name: "Family name"
      given_name: "Given name"
      i_accept_the: "I accept the"
      invalid_invitation_code: "The invitation code is not valid."
      invitation_code: "Invitation code"
      not_required: ", not required"
      password_again: "Confirm password"
      show_my_name_to_others: "Show my real name to other %{service_name} users"
      sign_up: "Create a new %{service_name} account"
      terms: "terms of use"
      username_is_in_use: "This username is already in use."
      username_is_invalid: "Username is invalid. Allowed characters are letters, numbers and underscore."
      visible_only_to_you: "visible only to you and community admin"
      visible_to_everybody: "visible to everybody"
      create_account_with_facebook: "Create an account with Facebook"
      or_create_new_account_without_facebook: "...or create an account without using Facebook below."
    not_member:
      explanation_text: "You are currently in %{community} community. You tried to view the profile of a user that belongs to another Sharetribe community. You cannot access this profile through %{community} community."
      read_more_about_kassi_communities: "Read more about Sharetribe communities"
      this_user_does_not_belong_to_this_community: "This user does not belong to %{community} community"
    profile_badge:
      active_member_bronze: "Active member (bronze)"
      active_member_bronze_description: "This was the third exchange you participated in %{service_name}! Awesome start, keep it going!"
      active_member_gold: "Active member (gold)"
      active_member_gold_description: "25th exchange in %{service_name}, awesome! You are a VIP in %{service_name}. It's people like you who keep the wheels rolling. Thanks a lot!"
      active_member_silver: "Active member (silver)"
      active_member_silver_description: "Congrats on your 10th exchange in %{service_name}! A lot is happening in the service thanks to you. Great!"
      chauffer_bronze: "Chauffeur (bronze)"
      chauffer_bronze_description: "You have offered two rides to other users, good job!"
      chauffer_gold: "Chauffeur (gold)"
      chauffer_gold_description: "15 offered rides! You prefer car pooling whenever possible. That's the way to go, mother nature says thank you!"
      chauffer_silver: "Chauffeur (silver)"
      chauffer_silver_description: "6 offered rides, super! You enjoy having company while driving."
      commentator_bronze: "Commentator (bronze)"
      commentator_bronze_description: "You like to discuss with other users. You have left three comments to listings in %{service_name}."
      commentator_gold: "Commentator (gold)"
      commentator_gold_description: "30 comments! You feel at home in the %{service_name} community. You are eager to meet new people and discuss with them."
      commentator_silver: "Commentator (silver)"
      commentator_silver_description: "10 comments! You participate actively to conversations with other %{service_name} users"
      enthusiast_bronze: "Enthusiast (bronze)"
      enthusiast_bronze_description: "You've been in %{service_name} on five different days. It seems you are on your way to become a regular."
      enthusiast_gold: "Enthusiast (gold)"
      enthusiast_gold_description: "You can't keep away from %{service_name}: you've visited the site on hundred different days!"
      enthusiast_silver: "Enthusiast (silver)"
      enthusiast_silver_description: "%{service_name} is a part of your daily routine: you have already 30 visits in the service."
      first_transaction: "First event"
      first_transaction_description: "Congrats on your first exchange in %{service_name}! One of your requests or offers has been accepted and confirmed as done."
      generous_bronze: "Generous (bronze)"
      generous_bronze_description: "You have lent or given away two of your items. Good for you!"
      generous_gold: "Generous (gold)"
      generous_gold_description: "What's yours is everybody else's. You have lent or given away 15 items, awesome!"
      generous_silver: "Generous (silver)"
      generous_silver_description: "You like to share your items with others. 6 items lent or given away, great!"
      helper_bronze: "Helper (bronze)"
      helper_bronze_description: "You have offered your help to others two times, great!"
      helper_gold: "Helper (gold)"
      helper_gold_description: "You are always a volunteer when someone needs help. 15 services done, superb!"
      helper_silver: "Helper (silver)"
      helper_silver_description: "You like to spend your time helping others: 6 services done!"
      jack_of_all_trades: "Jack of all trades"
      jack_of_all_trades_description: "You are a true multitalent! You have been participating in resource exchange in five different roles. Carry on and collect all eight: item offerer, service offerer, ride offerer, space offerer, item requester, service requester, ride requester and space requester."
      lender_bronze: "Lender (bronze)"
      lender_bronze_description: "You have listed three items that you could lend in your profile, great!"
      lender_gold: "Lender (gold)"
      lender_gold_description: "You'd give your fellow man the shirt off your back. You have listed 25 items that you could lend, awesome!"
      lender_silver: "Lender (silver)"
      lender_silver_description: "There are lots of goods in your closet that you could share with others: 10 items offered for others to borrow!"
      listing_freak_bronze: "Listing freak (bronze)"
      listing_freak_bronze_description: "You have five open offers/requests listed in %{service_name}. Great! Is there still something in your closet or your skillset that could benefit others?"
      listing_freak_gold: "Listing freak (gold)"
      listing_freak_gold_description: "40 open offers and/or requests, magnificent! You are one of the most active content producers in %{service_name}."
      listing_freak_silver: "Listing freak (silver)"
      listing_freak_silver_description: "20 open offers and/or requests, excellent! You really are an active cataloger."
      moneymaker_bronze: "Moneymaker (bronze)"
      moneymaker_bronze_description: "You have realized that %{service_name} can also be used to make money! You have successfully sold or rented two items in %{service_name}."
      moneymaker_gold: "Moneymaker (gold)"
      moneymaker_gold_description: "15 sold or rented items with positive feedback! %{service_name} is an excellent business both for you and people buying or renting from you!"
      moneymaker_silver: "Moneymaker (silver)"
      moneymaker_silver_description: "%{service_name} gives a nice addition to your income. Six sold or rented items with positive feedback."
      rookie: Rookie
      rookie_description: "You have added an offer or a request in %{service_name} for the first time. Here we go!"
      santa: Santa
      santa_description: "Ho ho ho and Merry Christmas! You have given away at least one item in December."
      taxi_stand_bronze: "Taxi stand (bronze)"
      taxi_stand_bronze_description: "You have added three rideshare offers to %{service_name}."
      taxi_stand_gold: "Taxi stand (gold)"
      taxi_stand_gold_description: "You are always in service, ready to offer a ride to others. 25 offered rides, excellent!"
      taxi_stand_silver: "Taxi stand (silver)"
      taxi_stand_silver_description: "10 added rideshare offers, great! People know who to ask if they need a ride."
      volunteer_bronze: "Volunteer (bronze)"
      volunteer_bronze_description: "You like to put your skills in use by helping others. You have three open service offers in %{service_name}."
      volunteer_gold: "Volunteer (gold)"
      volunteer_gold_description: "You know nothing better than helping others. You have 25 open service offers in your profile, fabulous!"
      volunteer_silver: "Volunteer (silver)"
      volunteer_silver_description: "You have a lot to give to others: you have listed 10 services that you could do in %{service_name}!"
    profile_feedback:
      as_expected: "As expected"
      exceeded_expectations: "Much better than expected"
      grade: "grade:"
      and_gave_following_feedback: "and gave the following feedback"
      less_than_expected: "Worse than expected"
      slightly_better_than_expected: "Slightly better than expected"
      slightly_less_than_expected: "Slightly worse than expected"
    profile_listings:
      show_also_closed: "Show also closed"
      show_only_open: "Show only open"
      no_image: "No image"
    show:
      contact: "Contact %{person}"
      about_me: "About me:"
      add_description: "Tell something about yourself"
      add_location: "Add location"
      add_phone_number: "Add phone number"
      address: "Location:"
      as_expected: "As expected"
      edit_profile_info: "Edit profile"
      exceeded_expectations: "Exceeded expectations"
      positive: positive
      hide_description: "Show less"
      joined_this_community: "Joined %{time_ago}"
      was_last_seen: "Last seen %{time_ago}"
      was_invited_by: "Invited by %{inviter_name}"
      less_than_expected: "Worse than expected"
      phone_number: "Phone number:"
      show_all_badges: "Show all badges"
      show_all_feedback: "Show all feedback"
      show_all_testimonials: "Show all feedback"
      show_full_description: "Show more"
      slightly_better_than_expected: "Exceeded expectations"
      slightly_less_than_expected: "Worse than expected"
      what_are_these: "What are these?"
      review: "received review"
      reviews: "received reviews"
      badge: badge
      badges: badges
      listing: listing
      listings: listings
      open_listing: "open listing"
      open_listings: "open listings"
      no_listings: "No listings"
      no_open_listings: "No open listings"
      no_reviews: "No reviews"
      no_badges: "No badges"
      show_all_listings: "Show all listings"
      show_all_open_listings: "Show all open listings"
      show_all_reviews: "Show all reviews"
      trustcloud: TrustCard
  search:
    show:
      all_results: "All results"
      loading_more_search_results: "Loading more search results"
      offers: Offers
      requests: Requests
      search: Search
      search_results: "Search results"
      search_returned_no_results: "Your search returned no results."
      search_verb: Search
  sessions:
    new:
      create_new_account: "Create a new account"
      i_forgot_my_password: "Username or password forgotten"
      login: "Log in"
      login_to_kassi: "Log in to %{service_name}"
      connect_your_facebook_to_kassi: "Connect your Facebook account to %{service_name}"
      facebook_account: "Facebook account:"
      log_in_to_link_account: "If you already have a %{service_name} account, log in to link it with your Facebook account."
      you_can_also_create_new_account: "If you don't have an account in %{service_name}, %{accont_creation_link} to create one with your Facebook login."
      account_creation_link_text: "click here"
      cancle_facebook_connect: "If you don't want to link this account, you can %{cancel_link}."
      facebook_cancel_link_text: cancel
      log_in_with_your_facebook_account: "Log in with Facebook"
      or_sign_up_with_your_username: "...or with your username or email:"
      we_will_not_post_without_asking_you: "We will never post to Facebook without asking you."
    password_forgotten:
      email: Email
      password_recovery_instructions: "Give your email address and you receive your username and instructions on how to change your password."
      request_new_password: "Request new password"
      change_your_password: "Change your password"
    confirmation_pending:
      welcome_to_kassi: "Welcome to %{service_name}!"
      check_your_email: "Check your inbox"
      get_started: "Get started with %{service_name}"
      getting_started_instructions: "When you have confirmed your account, it's a good idea to add a picture to your profile and fill in other details. You can also continue straight in to action by adding an offer about something you could possibly lend, rent, sell or do for others. Or if you need a specific item or help with something, post a request."
      resend_confirmation_instructions: "Resend confirmation instructions"
      your_current_email_is: "Your email is %{email}."
      change_email: Change
      confirm_your_email: "Confirm your email"
      account_confirmation_instructions: "You will soon receive an email with a link that you need to click to confirm the email address you entered. After confirming your email you can join this community."
      account_confirmation_instructions_dashboard: "You will soon receive an email with a link that you need to click to confirm the email address you entered."
  settings:
    account:
      change: Change
      confirm_new_password: "Confirm new password"
      delete_account: "Delete account"
      delete_account_button: "Permanently delete my account"
      delete_account_confirmation_popup: "Are you sure you really want to delete your user account and permanently lose all data related to it? Account deletion can not be reversed."
      email_addresses: "Email addresses"
      instructions_to_delete_account: "If you delete your account all the data related to it will be removed: your profile details, listings, comments, messages, feedbacks etc."
      contact_admin: "please contact the administrators"
      new_email: "New email address"
      new_password: "New password"
      save: Save
      these_fields_are_shown_only_to_you: "Username is shown in your profile unless you have given your name. Other information is only shown to you."
      email:
        address_title: Address
        remove_title: Remove
        remove_confirmation: "Are you sure you want to remove this email address?"
        receive_notifications_title_desktop: "Receive notifications"
        receive_notifications_title_mobile: "Receive notifications"
        receive_notifications_new_title_mobile: "Receive notifications"
        add_new_with_plus: "+ Add new email address"
        add_new_cancel: Cancel
        confirmation_title_mobile: "Confirmation:"
        confirmation_title_desktop: Confirmation
        confirmation_resend: Resend
        status_confirmed: Confirmed
        status_pending: Pending
    notifications:
      email_from_admins: "I'm willing to receive occasional updates from the administrator(s) of this community"
      i_want_to_get_email_notification_when: "I want to get an email notification when..."
      newsletters: Newsletters
      community_updates: "Community updates"
      email_about_accept_reminders: "...I have forgotten to accept an offer or a request"
      email_about_confirm_reminders: "...I have forgotten to confirm a request as completed"
      email_about_new_badges: "...I have achieved a new badge"
      email_about_new_comments_to_own_listing: "...somebody comments my offer or request"
      email_about_new_messages: "...somebody sends me a message"
      email_about_new_received_testimonials: "...somebody gives me feedback"
      email_about_testimonial_reminders: "...I have forgotten to give feedback on an event"
      email_daily_community_updates: "Send me an update email <b>daily</b> if there are new listings"
      email_weekly_community_updates: "Send me an update email <b>weekly</b> if there are new listings"
      do_not_email_community_updates: "Don't send me update emails"
      email_newsletters: "Send me occasional %{service_name} newsletters"
      email_when_conversation_accepted: "...somebody accepts my offer or request"
      email_when_conversation_rejected: "...somebody rejects my offer or request"
      email_about_completed_transactions: "...someone marks my offer or request as completed"
      email_about_new_payments: "...I receive a new payment"
      email_about_payment_reminders: "...I have forgotten to pay"
      unsubscribe_succesful: "Unsubscribe succesful"
      unsubscribe_info_text: "You will no longer receive these emails. Check your %{settings_link} to choose what kind of emails you want to receive from %{service_name}, or return to the %{homepage_link}."
      settings_link: settings
      homepage_link: "home page"
      unsubscribe_unsuccesful: "Error in unsubscribing"
      unsuccessful_unsubscribe_info_text: "The reason might that the unsubscribe link you clicked was old or otherwise broken. Contact us via feedback button on the left and we can unsubscribe you, or log in to change your email settings."
    profile:
      about_you: "About you"
      city: City
      family_name: "Family name"
      given_name: "Given name"
      location_description: "You can give either your exact location or, for example, only your zip code. Please add at least your zip code. You can also select a location from the map below."
      phone_number: "Phone number"
      profile_picture: "Profile picture"
      postal_code: "Postal code"
      profile_page: "in your profile page"
      profilemap: Mapview
      street_address: Location
      these_fields_are_shown_in_your: "This information is visible to all %{service_name} users"
      visible_to_everybody: "visible to everybody"
      visible_to_registered_users: "(visible to users that have logged in)"
    save_information: "Save information"
  tag_cloud:
    tag_used:
      with_tag: "With tag"
      without_tag: "Without tag"
  terms:
    show:
      accept_terms: "Accepting %{service_name} terms of use"
      here: "by clicking here"
      i_accept_new_terms: "I accept the new terms"
      i_accept_terms: "I accept the terms"
      terms: "%{service_name} terms of use"
      terms_have_changed: "Terms of use have changed"
      you_can_view_the_new_terms: "You can view the new terms"
      you_need_to_accept: "Welcome to %{service_name}! This seems to be the first time you are using the service. Before starting you must first accept the"
      you_need_to_accept_new_terms: "%{service_name} terms of use have changed. You have to accept the new terms in order to continue using %{service_name}. The new terms are intended to enable the upkeep of the service after the research project has ended."
  testimonials:
    index:
      all_testimonials: "All feedback"
      feedback_altogether: "Feedback altogether: "
      loading_more_testimonials: "Loading more testimonials"
      no_testimonials: "No received feedback."
    new:
      as_expected: "As expected"
      exceeded_expectations: "Much better than expected"
      give_feedback_to: "Give feedback to %{person}"
      grade: "What is your overall feeling?"
      less_than_expected: "Worse than expected"
      send_feedback: "Send feedback"
      slightly_better_than_expected: "Slightly better than expected"
      slightly_less_than_expected: "Slightly worse than expected"
      textual_feedback: "How did things go?"
      this_will_be_shown_in_profile: "The feedback you give will be visible to other users in the profile page of %{person}. It helps other members of this tribe to evaluate whether %{person} is a trustworthy person."
      positive: Positive
      negative: Negative
      default_textual_feedback: "Everything went smoothly, thanks a lot!"
    testimonial:
      about_listing: "about listing"
  time:
    formats:
      short: "%e %b %Y at %H:%M"
      shorter: "%e %b at %H:%M"
      sms: "%e %b at %H:%M"
  timestamps:
    day_ago: "%{count} day ago"
    days_ago: "%{count} days ago"
    hour_ago: "%{count} hour ago"
    hours_ago: "%{count} hours ago"
    minute_ago: "%{count} minute ago"
    minutes_ago: "%{count} minutes ago"
    month_ago: "%{count} month ago"
    months_ago: "%{count} months ago"
    seconds_ago: "%{count} seconds ago"
    year_ago: "%{count} year ago"
    years_ago: "%{count} years ago"
    days_since:
      one: "%{count} day"
      other: "%{count} days"<|MERGE_RESOLUTION|>--- conflicted
+++ resolved
@@ -313,22 +313,13 @@
       account_number: "Account number"
   braintree_payments:
     edit:
-<<<<<<< HEAD
-      new_credit_card_payment: New credit card payment
-      payment_receiver: Payment receiver
-=======
       new_credit_card_payment: "New credit card payment"
       payment_receiver: "Payment receiver"
->>>>>>> 4dc231fb
       cardholder_name: "Cardholder name"
       credit_card_number: "Credit card number"
       cvv: CVV
       credit_card_expiration_date: "Credit card expiration date"
-<<<<<<< HEAD
-      confirm_payment: Confirm payment
-=======
       confirm_payment: "Confirm payment"
->>>>>>> 4dc231fb
   communities:
     map_bubble:
       view_tribe: "View tribe"
@@ -581,11 +572,7 @@
       product: Product
       total: Total
       price: Price
-<<<<<<< HEAD
-      service_fee: Service fee
-=======
       service_fee: "Service fee"
->>>>>>> 4dc231fb
     new_testimonial:
       has_given_you_feedback_in_kassi: "%{name} has given you feedback in %{service_name}"
       you_can_give_feedback_to: "You haven't yet given feedback to %{name}."
