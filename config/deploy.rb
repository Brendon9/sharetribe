--- conflicted
+++ resolved
@@ -1,50 +1,22 @@
-<<<<<<< HEAD
-default_run_options[:pty] = true  # Must be set for the password prompt from git to work
-
-=======
 require 'thinking_sphinx/deploy/capistrano'
 
 
 default_run_options[:pty] = true  # Must be set for the password prompt from git to work
 
->>>>>>> 16897917
 set :application, "kassi"
 set :repository,  "git://github.com/sizzlelab/kassi.git"
 set :user, "kassi"  # The server's user for deploys
 ssh_options[:forward_agent] = true
-<<<<<<< HEAD
-=======
 
 set :scm, :git
 set :branch, "kassi2"
 
 set :deploy_via, :remote_cache
->>>>>>> 16897917
 
 set :scm, :git
 set :deploy_via, :remote_cache
 set :deploy_to, "/var/datat/kassi"
 
-<<<<<<< HEAD
-if ENV['DEPLOY_ENV']
-  set :server_name, ENV['DEPLOY_ENV']
-  set :host, "#{ENV['DEPLOY_ENV']}.sizl.org"
-  set :branch, ENV['DEPLOY_ENV']
-else
-  set :server_name, "alpha"
-  set :host, "alpha.sizl.org"
-  set :branch, "master"
-end
-
-mongrel_cluster_sizes = {
-  "alpha" => 5,
-  "beta" => 5,
-  "localhost" => 1
-}
-
-set :mongrel_cluster_size, mongrel_cluster_sizes[server_name]
-set :mongrel_conf, "#{shared_path}/system/mongrel_cluster.yml"
-=======
 if ENV['DEPLOY_ENV'] == "beta"
   set :server_name, "beta"
   set :host, "beta.sizl.org"
@@ -82,25 +54,9 @@
 role :app, host
 role :web, host
 role :db, host, :primary => true
->>>>>>> 16897917
 
 set :rails_env, :production
 
-<<<<<<< HEAD
-role :app, host
-role :web, host
-role :db, host, :primary => true
-
-set :use_sudo, false
-
-namespace :deploy do
-  
-  task :before_cold do
-    run "killall mongrel_rails" rescue nil
-  end
-    
-  task :symlink_shared_items do
-=======
 # If you are using Passenger mod_rails uncomment this:
 # if you're still using the script/reapear helper you will need
 # these http://github.com/rails/irs_process_scripts
@@ -121,71 +77,10 @@
   end
   
   task :symlinks_to_shared_path do
->>>>>>> 16897917
     run "rm -rf #{release_path}/public/images/listing_images"
     run "rm -rf #{release_path}/tmp/performance"
     run "ln -fs #{shared_path}/listing_images/ #{release_path}/public/images/listing_images"
     run "ln -fs #{shared_path}/performance/ #{release_path}/tmp/performance"
-<<<<<<< HEAD
-    run "ln -fs #{shared_path}/ferret_index/ #{release_path}/index"
-    run "ln -nfs #{shared_path}/system/database.yml #{release_path}/config/database.yml"
-    run "ln -nfs #{shared_path}/system/session_secret #{release_path}/config/session_secret"
-    run "ln -nfs #{shared_path}/system/config.yml #{release_path}/config/config.yml"
-    run "ln -nfs #{shared_path}/system/gmaps_api_key.yml #{release_path}/config/gmaps_api_key.yml"    
-  end
-  
-  task :after_symlink do
-    run "date '+%d.%m.%Y %k:%M' > #{release_path}/app/views/layouts/_build_date.html.erb"
-  end
-  
-  desc "Run the bundle install on the server"
-  task :bundle_install do
-    run "cd #{release_path} && bundle install"
-  end
-  
-  task :before_start do
-    
-    run "cd #{deploy_to}/current"
-    run "starling -d -P tmp/pids/starling.pid -q log/"
-    begin 
-       run "#{deploy_to}/current/script/workling_client stop"
-    rescue Capistrano::CommandError => error 
-       puts "stoppin workling client failed, but it does not matter: #{error}" 
-    end 
-    run "RAILS_ENV=production #{deploy_to}/current/script/workling_client start"
-    
-    run "mongrel_rails cluster::configure -e production -p 8000 -N #{mongrel_cluster_size} -c #{deploy_to}/current -C #{mongrel_conf} -a 127.0.0.1"
-  end
-  
-  desc "Modified restart task to work with mongrel cluster" 
-  task :restart, :roles => :app do 
-    run "cd #{deploy_to}/current && mongrel_rails cluster::restart -C 
-      #{shared_path}/system/mongrel_cluster.yml" 
-  end 
-  
-  desc "Modified start task to work with mongrel cluster" 
-  task :start, :roles => :app do 
-    run "cd #{deploy_to}/current && mongrel_rails cluster::start -C 
-      #{shared_path}/system/mongrel_cluster.yml" 
-  end 
-  
-  desc "Modified stop task to work with mongrel cluster" 
-  task :stop, :roles => :app do 
-    run "cd #{deploy_to}/current && mongrel_rails cluster::stop -C 
-      #{shared_path}/system/mongrel_cluster.yml" 
-  end
-  
-  task :finalize do
-    #whenever.write_crontab
-    run "sudo /etc/init.d/apache2 restart"
-  end  
-end
-
-#before "deploy:migrate", "db:backup"
-after 'deploy:update_code', 'deploy:symlink_shared_items'
-after %w(deploy:migrations deploy:cold deploy:start deploy:restart), "deploy:finalize"
-
-=======
     run "ln -nfs #{shared_path}/system/database.yml #{release_path}/config/database.yml"
     run "ln -nfs #{shared_path}/system/session_secret #{release_path}/config/session_secret"
     run "ln -nfs #{shared_path}/system/config.yml #{release_path}/config/config.yml"
@@ -256,4 +151,3 @@
 
         require 'config/boot'
         require 'hoptoad_notifier/capistrano'
->>>>>>> 16897917
