--- conflicted
+++ resolved
@@ -48,8 +48,6 @@
       "/en/signup?code=#{$1}"
     when /^the admin view of community "(.*)"$/i
       edit_details_admin_community_path(:id => Community.find_by_domain($1).id, :locale => "en")
-    when /^the look and feel admin view of community "(.*)"$/i
-      edit_look_and_feel_admin_community_path(:id => Community.find_by_domain($1).id, :locale => "en")
     when /the infos page/
       about_infos_path(:locale => "en")
     when /the terms page/
@@ -100,10 +98,6 @@
 
     when /^#{capture_model}(?:'s)? (.+?) page$/                     # eg. the forum's posts page
       path_to_pickle $1, :extra => $2                               #  or the forum's edit page
-<<<<<<< HEAD
-
-=======
->>>>>>> 6785d066
 
     # Add more mappings here.
     # Here is an example that pulls values out of the Regexp:
