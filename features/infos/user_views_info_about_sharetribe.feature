Feature: User views info about sharetribe
  In order to find information about the service
  As a new user
  I want to be able to read about Kassi

  @javascript
  Scenario: User views about page
    Given I am on the home page
    When I follow "About"
    Then I should see "Information about Sharetribe" within "h1"
    And I should see "What is it" within ".inbox_tab_selected"
    And I should see "How to use" within ".inbox_tab_unselected"
<<<<<<< HEAD
    And I should see "Terms of use"
    And I should see "Register details"
    And I should see "Who is Sharetribe for?"
=======
    And I should see "Terms of use" within ".inbox_tab_unselected"
    And I should see "Register details" within ".inbox_tab_unselected"
    And I should see "Who's behind Sharetribe?" within "h3"
>>>>>>> 12d5bb5c
  
  @javascript
  Scenario: User views terms page
    Given I am on the home page
    When I follow "About"
    And I follow "Terms"
    And I should see "What is it" within ".inbox_tab_unselected"
    And I should see "How to use"
    And I should see "Terms of use"
    And I should see "Register details" 
    And I should see "Rights of Content"
  
  @javascript
  Scenario: User views how to use page without logging in
    Given I am on the home page
    When I follow "About"
    And I follow "How to use"
    And I should see "What is it" within ".inbox_tab_unselected"
    And I should see "How to use" within ".inbox_tab_selected"
    And I should see "Terms of use" 
    And I should see "Register details"
    And I should see "Offer items and favors to others"
    And I should not see "messages view" within "a"
  
  @javascript
  Scenario: User views how to use page when logged in
    Given I am logged in
    When I follow "About"
    And I follow "How to use"
    And I should see "What is it" within ".inbox_tab_unselected"
    And I should see "How to use" within ".inbox_tab_selected"
<<<<<<< HEAD
    And I should see "Terms of use" 
    And I should see "Register details" 
    And I should see "Offer items and favors to others" 
    And I should see "messages view" 
    
=======
    And I should see "Terms of use" within ".inbox_tab_unselected"
    And I should see "Register details" within ".inbox_tab_unselected"
    And I should see "Offer items and favors to others" within "h3"
    And I should see "messages view" within "a"
  
  @javascript
>>>>>>> 12d5bb5c
  Scenario: User views register details page
    Given I am on the home page
    When I follow "About"
    And I follow "Register details"
    And I should see "What is it" 
    And I should see "How to use" 
    And I should see "Terms of use" 
    And I should see "Register details" within ".inbox_tab_selected"
<<<<<<< HEAD
    And I should see "Name of the register"
  
  
  
  
  
  
  
=======
    And I should see "Name of the register" within "h3"
>>>>>>> 12d5bb5c
<|MERGE_RESOLUTION|>--- conflicted
+++ resolved
@@ -10,15 +10,9 @@
     Then I should see "Information about Sharetribe" within "h1"
     And I should see "What is it" within ".inbox_tab_selected"
     And I should see "How to use" within ".inbox_tab_unselected"
-<<<<<<< HEAD
     And I should see "Terms of use"
     And I should see "Register details"
-    And I should see "Who is Sharetribe for?"
-=======
-    And I should see "Terms of use" within ".inbox_tab_unselected"
-    And I should see "Register details" within ".inbox_tab_unselected"
-    And I should see "Who's behind Sharetribe?" within "h3"
->>>>>>> 12d5bb5c
+    And I should see "Who's behind Sharetribe?"
   
   @javascript
   Scenario: User views terms page
@@ -50,20 +44,12 @@
     And I follow "How to use"
     And I should see "What is it" within ".inbox_tab_unselected"
     And I should see "How to use" within ".inbox_tab_selected"
-<<<<<<< HEAD
     And I should see "Terms of use" 
     And I should see "Register details" 
     And I should see "Offer items and favors to others" 
-    And I should see "messages view" 
-    
-=======
-    And I should see "Terms of use" within ".inbox_tab_unselected"
-    And I should see "Register details" within ".inbox_tab_unselected"
-    And I should see "Offer items and favors to others" within "h3"
-    And I should see "messages view" within "a"
+    And I should see "messages view"
   
   @javascript
->>>>>>> 12d5bb5c
   Scenario: User views register details page
     Given I am on the home page
     When I follow "About"
@@ -72,15 +58,4 @@
     And I should see "How to use" 
     And I should see "Terms of use" 
     And I should see "Register details" within ".inbox_tab_selected"
-<<<<<<< HEAD
-    And I should see "Name of the register"
-  
-  
-  
-  
-  
-  
-  
-=======
-    And I should see "Name of the register" within "h3"
->>>>>>> 12d5bb5c
+    And I should see "Name of the register"